--- conflicted
+++ resolved
@@ -29,11 +29,7 @@
 3.  Run `npm install`
 4.  Watch the bootstrapping take place.
 5.  To run the Venia theme development experience, run `npm run watch:venia` from package root.
-<<<<<<< HEAD
 6.  To run the full PWA Studio developer experience, with Venia hot-reloading and concurrent Buildpack/Peregrine rebuilds, run `npm run watch:all` from package root.
-=======
-6.  To run the full PWA Studio deeloper experience, with Venia hot-reloading and concurrent Buildpack/Peregrine rebuilds, run `npm run watch:all` from package root.
->>>>>>> 30cb430a
 
 ## Things not to do
 
