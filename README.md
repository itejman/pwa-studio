--- conflicted
+++ resolved
@@ -28,12 +28,8 @@
 2.  Navigate to the root of the repository from the command line
 3.  Run `npm install`
 4.  Watch the bootstrapping take place.
-<<<<<<< HEAD
 5.  To run the Venia theme development experience, run `npm run watch:venia` from package root.
-6.  To run the full PWA Studio deeloper experience, with Venia hot-reloading and concurrent Buildpack/Peregrine rebuilds, run `npm run watch:all` from package root.
-=======
-5.  To run the Venia theme development experience, with hot-reloading and concurrent Buildpack/Peregrine rebuilds, run `npm run watch:venia` from package root.
->>>>>>> cf2b5331
+6.  To run the full PWA Studio developer experience, with Venia hot-reloading and concurrent Buildpack/Peregrine rebuilds, run `npm run watch:all` from package root.
 
 ## Things not to do
 
