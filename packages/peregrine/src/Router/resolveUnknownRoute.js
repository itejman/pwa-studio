/**
 * @description Given a route string, resolves with the "standard route", along
 * with the assigned Root Component (and its owning chunk) from the backend
 * @param {{ route: string, apiBase: string, __tmp_webpack_public_path__: string}} opts
 * @returns {Promise<{matched: boolean, rootChunkID: number | undefined, rootModuleID: number | undefined, id: number }>}
 */
let preloadDone = false;
export default function resolveUnknownRoute(opts) {
    const { route, apiBase } = opts;

    function handleResolverResponse(res) {
        if (!(res && res.type)) {
            return { matched: false };
        }
        return tempGetWebpackChunkData(
            res.type,
            __tmp_webpack_public_path__
        ).then(({ rootChunkID, rootModuleID }) => ({
            rootChunkID,
            rootModuleID,
            id: res.id,
            matched: true
        }));
    }

    if (!preloadDone) {
        const preloaded = document.getElementById('url-resolver');
        if (preloaded) {
<<<<<<< HEAD
=======
            const rejectPreload = e =>
                console.error(
                    'Unable to read preload!',
                    preloaded.textContent,
                    e
                );
>>>>>>> 52ae10c1
            try {
                return handleResolverResponse(
                    JSON.parse(preloaded.textContent)
                ).then(x => {
                    preloadDone = true;
                    return x;
<<<<<<< HEAD
                }, e => console.error('Unable to read preload!', preloaded.textContent, e)
            }
=======
                }, rejectPreload);
            } catch (e) {
                rejectPreload();
            }
        }
>>>>>>> 52ae10c1
    }

    return remotelyResolveRoute({
        route,
        apiBase
    }).then(handleResolverResponse);
}

/**
 * @description Calls the GraphQL API for results from the urlResolver query
 * @param {{ route: string, apiBase: string}} opts
 * @returns {Promise<{type: "PRODUCT" | "CATEGORY" | "CMS_PAGE"}>}
 */
function remotelyResolveRoute(opts) {
    const url = new URL('/graphql', opts.apiBase);
    return fetch(url, {
        method: 'POST',
        credentials: 'include',
        headers: new Headers({
            'Content-Type': 'application/json'
        }),
        body: JSON.stringify({
            query: `
                {
                    urlResolver(url: "${opts.route}") {
                        type
                        id
                    }
                }
            `.trim()
        })
    })
        .then(res => res.json())
        .then(res => res.data.urlResolver);
}

/**
 * @description This is temporary until we have proper support in the backend
 * and the GraphQL API for storing/retrieving the assigned Root Component for a route.
 * For now, we fetch the manifest manually, and just grab the first RootComponent
 * that is compatible with the current pageType
 * @param {"PRODUCT" | "CATEGORY" | "CMS_PAGE"} pageType
 * @returns {Promise<{rootChunkID: number, rootModuleID: number}>}
 */
function tempGetWebpackChunkData(pageType, webpackPublicPath) {
    // In dev mode, `webpackPublicPath` may be a fully qualified URL.
    // In production mode, it may be a pathname, which makes it unsafe
    // to use as an API base. Normalize it as a full path using a DOM node
    // as a native URL parser.
    const parser = document.createElement('a');
    parser.setAttribute('href', webpackPublicPath);
    return fetch(new URL('roots-manifest.json', parser.href))
        .then(res => res.json())
        .then(manifest => {
            const firstCompatibleConfig = Object.values(manifest).find(conf => {
                return conf.pageTypes.some(type => type === pageType);
            });

            if (!firstCompatibleConfig) {
                throw new Error(
                    `Could not find RootComponent for pageType ${pageType}`
                );
            }

            return {
                rootChunkID: firstCompatibleConfig.rootChunkID,
                rootModuleID: firstCompatibleConfig.rootModuleID
            };
        });
}<|MERGE_RESOLUTION|>--- conflicted
+++ resolved
@@ -26,31 +26,23 @@
     if (!preloadDone) {
         const preloaded = document.getElementById('url-resolver');
         if (preloaded) {
-<<<<<<< HEAD
-=======
             const rejectPreload = e =>
                 console.error(
                     'Unable to read preload!',
                     preloaded.textContent,
                     e
                 );
->>>>>>> 52ae10c1
             try {
                 return handleResolverResponse(
                     JSON.parse(preloaded.textContent)
                 ).then(x => {
                     preloadDone = true;
                     return x;
-<<<<<<< HEAD
-                }, e => console.error('Unable to read preload!', preloaded.textContent, e)
-            }
-=======
                 }, rejectPreload);
             } catch (e) {
                 rejectPreload();
             }
         }
->>>>>>> 52ae10c1
     }
 
     return remotelyResolveRoute({
