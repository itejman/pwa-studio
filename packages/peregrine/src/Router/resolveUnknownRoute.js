/**
 * @description Given a route string, resolves with the "standard route", along
 * with the assigned Root Component (and its owning chunk) from the backend
 * @param {{ route: string, apiBase: string, __tmp_webpack_public_path__: string}} opts
 */
const numRE = /^\d+$/;
export default async function resolveUnknownRoute(opts) {
    const { route, apiBase } = opts;

<<<<<<< HEAD
    function handleResolverResponse(res) {
        if (!(res && res.type)) {
            return { matched: false };
        }

        return tempGetWebpackChunkData(
            res.type,
            __tmp_webpack_public_path__
        ).then(({ rootChunkID, rootModuleID }) => ({
            rootChunkID,
            rootModuleID,
            id: res.id,
            matched: true
        }));
    }

    if (!preloadDone) {
=======
    if (!resolveUnknownRoute.preloadDone) {
        resolveUnknownRoute.preloadDone = true;
>>>>>>> 83fcd765
        const preloaded = document.getElementById('url-resolver');
        if (preloaded) {
            try {
                const preload = JSON.parse(preloaded.textContent);
                // UPWARD treats most values as strings, so explicitly cast
                // numbers if they appear to be numbers
                if (typeof preload.id === 'string' && numRE.test(preload.id)) {
                    return {
                        type: preload.type,
                        id: Number(preload.id)
                    };
                }
                return preload;
            } catch (e) {
                // istanbul ignore next: will never happen in test
                if (process.env.NODE_ENV === 'development') {
                    console.error(
                        'Unable to read preload!',
                        preloaded.textContent,
                        e
                    );
                }
            }
        }
    }
    if (route === '/search.html') {
        return handleResolverResponse({
            type: 'SEARCH',
            id: 426
        });
    }
    return remotelyResolveRoute({
        route,
        apiBase
    });
}

/**
 * @description Calls the GraphQL API for results from the urlResolver query
 * @param {{ route: string, apiBase: string}} opts
 * @returns {Promise<{type: "PRODUCT" | "CATEGORY" | "CMS_PAGE"}>}
 */
function remotelyResolveRoute(opts) {
    const url = new URL('/graphql', opts.apiBase);
    return fetch(url, {
        method: 'POST',
        credentials: 'include',
        headers: new Headers({
            'Content-Type': 'application/json'
        }),
        body: JSON.stringify({
            query: `
                {
                    urlResolver(url: "${opts.route}") {
                        type
                        id
                    }
                }
            `.trim()
        })
    })
        .then(res => res.json())
        .then(res => res.data.urlResolver);
}<|MERGE_RESOLUTION|>--- conflicted
+++ resolved
@@ -7,28 +7,8 @@
 export default async function resolveUnknownRoute(opts) {
     const { route, apiBase } = opts;
 
-<<<<<<< HEAD
-    function handleResolverResponse(res) {
-        if (!(res && res.type)) {
-            return { matched: false };
-        }
-
-        return tempGetWebpackChunkData(
-            res.type,
-            __tmp_webpack_public_path__
-        ).then(({ rootChunkID, rootModuleID }) => ({
-            rootChunkID,
-            rootModuleID,
-            id: res.id,
-            matched: true
-        }));
-    }
-
-    if (!preloadDone) {
-=======
     if (!resolveUnknownRoute.preloadDone) {
         resolveUnknownRoute.preloadDone = true;
->>>>>>> 83fcd765
         const preloaded = document.getElementById('url-resolver');
         if (preloaded) {
             try {
@@ -54,12 +34,7 @@
             }
         }
     }
-    if (route === '/search.html') {
-        return handleResolverResponse({
-            type: 'SEARCH',
-            id: 426
-        });
-    }
+
     return remotelyResolveRoute({
         route,
         apiBase
