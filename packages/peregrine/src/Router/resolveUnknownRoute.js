--- conflicted
+++ resolved
@@ -4,62 +4,22 @@
  * @param {{ route: string, apiBase: string, __tmp_webpack_public_path__: string}} opts
  */
 let preloadDone = false;
-export default function resolveUnknownRoute(opts) {
+export default async function resolveUnknownRoute(opts) {
     const { route, apiBase } = opts;
 
-<<<<<<< HEAD
     if (!preloadDone) {
         const preloaded = document.getElementById('url-resolver');
         if (preloaded) {
             try {
-                const preloadedJson = JSON.parse(preloaded.textContent);
+                const preload = JSON.parse(preloaded.textContent);
                 preloadDone = true;
-                return Promise.resolve(preloadedJson);
+                return preload;
             } catch (e) {
-=======
-    function handleResolverResponse(res) {
-        if (!(res && res.type)) {
-            return { matched: false };
-        }
-        return tempGetWebpackChunkData(
-            res.type,
-            __tmp_webpack_public_path__
-        ).then(({ rootChunkID, rootModuleID }) => ({
-            rootChunkID,
-            rootModuleID,
-            id: res.id,
-            matched: true
-        }));
-    }
-
-    if (!preloadDone) {
-        const preloaded = document.getElementById('url-resolver');
-        if (preloaded) {
-            const rejectPreload = e =>
->>>>>>> 4e9a2d4f
                 console.error(
                     'Unable to read preload!',
                     preloaded.textContent,
                     e
                 );
-<<<<<<< HEAD
-            }
-        }
-    }
-    return remotelyResolveRoute({
-        route,
-        apiBase
-    });
-=======
-            try {
-                return handleResolverResponse(
-                    JSON.parse(preloaded.textContent)
-                ).then(x => {
-                    preloadDone = true;
-                    return x;
-                }, rejectPreload);
-            } catch (e) {
-                rejectPreload(e);
             }
         }
     }
@@ -67,8 +27,7 @@
     return remotelyResolveRoute({
         route,
         apiBase
-    }).then(handleResolverResponse);
->>>>>>> 4e9a2d4f
+    });
 }
 
 /**
