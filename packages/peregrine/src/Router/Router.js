<<<<<<< HEAD
import React, { Component } from 'react';
import { BrowserRouter, Route, Switch } from 'react-router-dom';
import { string, func, object } from 'prop-types';
import MagentoRouteHandler from './MagentoRouteHandler';
import SearchRouteHandler from './SearchRouteHandler';
=======
import React, { Component, createContext } from 'react';
import { BrowserRouter, Route } from 'react-router-dom';
import { func, object, shape, string } from 'prop-types';

export const { Consumer, Provider } = createContext();
>>>>>>> 7fea5b29

export default class MagentoRouter extends Component {
    static propTypes = {
        config: shape({
            __tmp_webpack_public_path__: string.isRequired,
            apiBase: string.isRequired
        }).isRequired,
        routerProps: object,
        using: func // e.g., BrowserRouter, MemoryRouter
    };

    static defaultProps = {
        routerProps: {},
        using: BrowserRouter
    };

    render() {
        const { children, config, routerProps, using: Router } = this.props;

        return (
            <Router {...routerProps}>
<<<<<<< HEAD
                <Switch>
                    <Route
                        path="/search"
                        render={({ location }) => (
                            <SearchRouteHandler
                                location={location}
                                apiBase={apiBase}
                                __tmp_webpack_public_path__={
                                    __tmp_webpack_public_path__
                                }
                            />
                        )}
                    />
                    <Route
                        render={({ location }) => (
                            <MagentoRouteHandler
                                location={location}
                                apiBase={apiBase}
                                __tmp_webpack_public_path__={
                                    __tmp_webpack_public_path__
                                }
                            />
                        )}
                    />
                </Switch>
=======
                <Route>
                    {routeProps => (
                        <Provider value={{ ...config, ...routeProps }}>
                            {children}
                        </Provider>
                    )}
                </Route>
>>>>>>> 7fea5b29
            </Router>
        );
    }
}<|MERGE_RESOLUTION|>--- conflicted
+++ resolved
@@ -1,16 +1,8 @@
-<<<<<<< HEAD
-import React, { Component } from 'react';
-import { BrowserRouter, Route, Switch } from 'react-router-dom';
-import { string, func, object } from 'prop-types';
-import MagentoRouteHandler from './MagentoRouteHandler';
-import SearchRouteHandler from './SearchRouteHandler';
-=======
 import React, { Component, createContext } from 'react';
 import { BrowserRouter, Route } from 'react-router-dom';
 import { func, object, shape, string } from 'prop-types';
 
 export const { Consumer, Provider } = createContext();
->>>>>>> 7fea5b29
 
 export default class MagentoRouter extends Component {
     static propTypes = {
@@ -32,33 +24,6 @@
 
         return (
             <Router {...routerProps}>
-<<<<<<< HEAD
-                <Switch>
-                    <Route
-                        path="/search"
-                        render={({ location }) => (
-                            <SearchRouteHandler
-                                location={location}
-                                apiBase={apiBase}
-                                __tmp_webpack_public_path__={
-                                    __tmp_webpack_public_path__
-                                }
-                            />
-                        )}
-                    />
-                    <Route
-                        render={({ location }) => (
-                            <MagentoRouteHandler
-                                location={location}
-                                apiBase={apiBase}
-                                __tmp_webpack_public_path__={
-                                    __tmp_webpack_public_path__
-                                }
-                            />
-                        )}
-                    />
-                </Switch>
-=======
                 <Route>
                     {routeProps => (
                         <Provider value={{ ...config, ...routeProps }}>
@@ -66,7 +31,6 @@
                         </Provider>
                     )}
                 </Route>
->>>>>>> 7fea5b29
             </Router>
         );
     }
