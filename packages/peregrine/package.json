--- conflicted
+++ resolved
@@ -1,13 +1,9 @@
 {
   "name": "@magento/peregrine",
-<<<<<<< HEAD
-  "version": "0.5.0",
-=======
   "version": "1.1.0",
   "publishConfig": {
     "access": "public"
   },
->>>>>>> 417e5177
   "description": "The core runtime of Magento PWA",
   "license": "(OSL-3.0 OR AFL-3.0)",
   "author": "Magento Commerce",
