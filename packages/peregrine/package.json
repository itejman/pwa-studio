{
  "name": "@magento/peregrine",
<<<<<<< HEAD
  "version": "0.5.0",
=======
  "version": "2.0.0-rc2.0.5",
  "publishConfig": {
    "access": "public"
  },
>>>>>>> 4e9a2d4f
  "description": "The core runtime of Magento PWA",
  "license": "(OSL-3.0 OR AFL-3.0)",
  "author": "Magento Commerce",
  "main": "dist/index.js",
  "files": [
    "dist"
  ],
  "repository": "github:magento-research/pwa-studio",
  "bugs": {
    "url": "https://github.com/magento-research/pwa-studio/issues"
  },
  "homepage": "https://github.com/magento-research/pwa-studio/tree/master/packages/peregrine#readme",
  "scripts": {
    "build": "babel src --out-dir dist --ignore '__tests__/,__mocks__/,__fixtures__/' --source-maps --copy-files",
    "clean": "rimraf dist",
    "danger": "danger-ci",
    "storybook": "start-storybook -p 9001 -c .storybook",
    "storybook:build": "build-storybook -c .storybook -o storybook-dist",
    "watch": "npm run -s build -- --watch"
  },
  "peerDependencies": {
    "babel-runtime": "^6.26.0",
    "react": "^16.5.2",
    "react-dom": "^16.5.2",
    "react-redux": "^5.0.7",
    "react-router-dom": "^4.2.2",
    "redux": "^4.0.0"
<<<<<<< HEAD
=======
  },
  "devDependencies": {
    "@storybook/react": "^3.4.2",
    "babel-cli": "^6.26.0",
    "babel-runtime": "^6.26.0",
    "danger": "^3.9.0",
    "react": "^16.5.2",
    "react-dom": "^16.5.2",
    "react-redux": "^5.0.7",
    "react-router-dom": "^4.2.2",
    "redux": "^4.0.0",
    "rimraf": "^2.6.2"
>>>>>>> 4e9a2d4f
  }
}<|MERGE_RESOLUTION|>--- conflicted
+++ resolved
@@ -1,13 +1,9 @@
 {
   "name": "@magento/peregrine",
-<<<<<<< HEAD
-  "version": "0.5.0",
-=======
   "version": "2.0.0-rc2.0.5",
   "publishConfig": {
     "access": "public"
   },
->>>>>>> 4e9a2d4f
   "description": "The core runtime of Magento PWA",
   "license": "(OSL-3.0 OR AFL-3.0)",
   "author": "Magento Commerce",
@@ -35,20 +31,5 @@
     "react-redux": "^5.0.7",
     "react-router-dom": "^4.2.2",
     "redux": "^4.0.0"
-<<<<<<< HEAD
-=======
-  },
-  "devDependencies": {
-    "@storybook/react": "^3.4.2",
-    "babel-cli": "^6.26.0",
-    "babel-runtime": "^6.26.0",
-    "danger": "^3.9.0",
-    "react": "^16.5.2",
-    "react-dom": "^16.5.2",
-    "react-redux": "^5.0.7",
-    "react-router-dom": "^4.2.2",
-    "redux": "^4.0.0",
-    "rimraf": "^2.6.2"
->>>>>>> 4e9a2d4f
   }
 }