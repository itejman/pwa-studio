<<<<<<< HEAD
# pwa-e2e
![Tested with TestCafe](https://img.shields.io/badge/tested%20with-TestCafe-2fa4cf.svg)
## General overview
This package execute functional tests for `pwa-studio`.

## General commands

1) `npm test` - run all tests
2) `npm run build:js` - build application through babel 7(link to babel)
3) `npm run build` - build typescript declarations and after all it run `npm run build:js`(see previous point)

## Additional commands

1) `npm run docs` - generate static documentation and locate it on the root of `pwa-e2e` package. Documentation has html format and you can open it through browser
2) `npm run lint` - launch linter for check errors
3) `npm run testcafe-static-analyser` - launch static analyzer for previous run of testcafe. This command help analyze previous run and metadata

## Architecture overview

``` txt
pwa-e2e
.
├──.vscode
|  ├──launch.json <-- debug settings
├──docs <-- here is result 'npm run docs' command
|
├──reports <-- reports located here
|
├──src
|  |
|  ├──components <-- PWA components logic
|  |  ├──abstract.component.ts <-- basic component. High order function. Each component has root selector
|  |    ├──common
|  |    |   ├──index.ts
|  |    |   ├──cart.component.ts
|  |    |
|  ├──config <-- configurations
|  |    ├──environment.ts
|  |
|  ├──models <-- describing models which you can use on pages for filling
|  |  ├──model.ts
|  |  ├──checkout.model.ts <-- each model might inherit from current
|  |
|  ├──pages <-- pages, every page have a 'url' and 'title'
|  |  ├──abstract.page.ts <-- high order function, each page have 
|  |  ├──home.page.ts
|  |
|  ├──tests <-- folder with tests
|  |  ├──checkout.spec.ts <-- checkout test
|  |
├──.env.dist <-- environment variables, change name to .env
├──package.json
├──readme.md
├──tsconfig.json <-- typescript options here
├──tslint.json <-- like jslint, but for typescript
├──typedoc.js <-- tool for autogeneration documentation based on code comments
```

## Tech Stack
[`typescript`](https://www.typescriptlang.org) - javascript that scales

[`testcafe`](http://devexpress.github.io/testcafe/) - A Node.js tool to automate end-to-end web testing

[`testcafe-react-selectors`](https://github.com/DevExpress/testcafe-react-selectors) - TestCafe selector extensions for React apps

## Q&A
Q: testcafe is a selenium-based framework?

A: testcafe is a not selenium-based framework, so it has own implementation and removes dependencies such as java and selenium server, since testcafe it has own solution and implementation

Q: Why we choose typescript?

A: Typescript is a JavaScript that scales, if you watch a features, which javascript get from the last 3-4 years, you can see that is was been from `tc39` committee. And javascript creating more object-oriental principles.
By the way, we're all humans and make a mistakes(types too), and typescript fix problem with typings.
Nevertheless, javascript is a valid typescript. If you want to migrate them from js, you might to see official guides how you can do it.

Q: Why we need to create `index.ts` file?
 A: we need to export our code to parent module for better visualizing and usage.
``` ts
import { A } from 'modules/moduleA'
```
instead of
``` ts
import { A } from 'modules/moduleA/moduleA'
```
=======
# pwa-e2e
>>>>>>> 4777d8b3
<|MERGE_RESOLUTION|>--- conflicted
+++ resolved
@@ -1,4 +1,3 @@
-<<<<<<< HEAD
 # pwa-e2e
 ![Tested with TestCafe](https://img.shields.io/badge/tested%20with-TestCafe-2fa4cf.svg)
 ## General overview
@@ -84,6 +83,3 @@
 ``` ts
 import { A } from 'modules/moduleA/moduleA'
 ```
-=======
-# pwa-e2e
->>>>>>> 4777d8b3
