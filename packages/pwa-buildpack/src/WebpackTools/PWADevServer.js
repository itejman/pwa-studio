--- conflicted
+++ resolved
@@ -105,7 +105,6 @@
             .toLowerCase()
             .replace(/[^a-zA-Z0-9]/g, '-')
             .replace(/^-+/, '');
-<<<<<<< HEAD
     },
     async provideUniqueHost(prefix) {
         debug(`provideUniqueHost ${prefix}`);
@@ -113,15 +112,6 @@
             PWADevServer.getUniqueSubdomain(prefix)
         );
     },
-=======
-    },
-    async provideUniqueHost(prefix) {
-        debug(`provideUniqueHost ${prefix}`);
-        return PWADevServer.provideCustomHost(
-            PWADevServer.getUniqueSubdomain(prefix)
-        );
-    },
->>>>>>> 52ae10c1
     async provideCustomHost(subdomain) {
         debug(`provideUniqueHost ${subdomain}`);
         const hostname = subdomain + '.' + PWADevServer.DEV_DOMAIN;
@@ -157,9 +147,6 @@
             contentBase: false,
             compress: true,
             hot: true,
-<<<<<<< HEAD
-            host: '0.0.0.0'
-=======
             host: '0.0.0.0',
             stats: {
                 all: false,
@@ -175,7 +162,6 @@
             after(app) {
                 app.use(debugErrorMiddleware());
             }
->>>>>>> 52ae10c1
         };
         let devHost;
         if (config.id) {
