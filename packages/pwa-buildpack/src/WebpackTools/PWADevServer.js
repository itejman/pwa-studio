const debug = require('../util/debug').makeFileLogger(__filename);
const { join } = require('path');
const { createHash } = require('crypto');
const url = require('url');
const express = require('express');
const GlobalConfig = require('../util/global-config');
const SSLCertStore = require('../util/ssl-cert-store');
const optionsValidator = require('../util/options-validator');
const middlewares = {
    originSubstitution: require('./middlewares/OriginSubstitution'),
    devProxy: require('./middlewares/DevProxy'),
    staticRootRoute: require('./middlewares/StaticRootRoute')
};
const { lookup } = require('../util/promisified/dns');
const { find: findPort } = require('../util/promisified/openport');
const runAsRoot = require('../util/run-as-root');
const PWADevServer = {
    DEFAULT_NAME: 'my-pwa',
    DEV_DOMAIN: 'local.pwadev',
    validateConfig: optionsValidator('PWADevServer', {
        publicPath: 'string',
        backendDomain: 'string',
        'paths.output': 'string',
        'paths.assets': 'string',
        serviceWorkerFileName: 'string'
    }),
    portsByHostname: new GlobalConfig({
        prefix: 'devport-byhostname',
        key: x => x
    }),
    async setLoopback(hostname) {
        debug(`checking if ${hostname} is loopback`);
        let ip;
        try {
            ip = await lookup(hostname);
        } catch (e) {
            if (e.code !== 'ENOTFOUND') {
                throw Error(
                    debug.errorMsg(
                        `Error trying to check that ${hostname} is loopback: ${
                            e.message
                        }`
                    )
                );
            }
        }
        if (ip && (ip.address === '127.0.0.1' || ip.address === '::1')) {
            debug(`${hostname} already resolves to ${ip.address}!`);
        } else {
            debug(
                `setting ${hostname} loopback in /etc/hosts, may require password...`
            );
            return runAsRoot(
                `Resolving ${hostname} to localhost and editing the hostfile requires temporary administrative privileges.\n Enter password for %u on %H: `,
                /* istanbul ignore next: never runs in process */
                d => require('hostile').set('127.0.0.1', d),
                hostname
            );
        }
    },
    async findFreePort() {
        const reserved = await PWADevServer.portsByHostname.values(Number);
        debug(`findFreePort(): these ports already reserved`, reserved);
        return findPort({
            startingPort: 8000,
            endingPort: 9999,
            avoid: reserved
        }).catch(e => {
            throw Error(
                debug.errorMsg(
                    `Unable to find an open port. You may want to delete your database file at ${GlobalConfig.getDbFilePath()} to clear out old developer hostname entries. (Soon we will make this easier and more automatic.) Original error: ${e.toString()}`
                )
            );
        });
    },
    getUniqueSubdomain(customName) {
        let name = PWADevServer.DEFAULT_NAME;
        if (typeof customName === 'string') {
            name = customName;
        } else {
            const pkgLoc = join(process.cwd(), 'package.json');
            try {
                // eslint-disable-next-line node/no-missing-require
                const pkg = require(pkgLoc);
                if (!pkg.name || typeof pkg.name !== 'string') {
                    throw new Error(
                        `package.json does not have a usable "name" field!`
                    );
                }
                name = pkg.name;
            } catch (e) {
                console.warn(
                    debug.errorMsg(
                        `getUniqueSubdomain(): Using default "${name}" prefix. Could not autodetect theme name from package.json: `
                    ),
                    e
                );
            }
        }
        const dirHash = createHash('md4');
        // Using a hash of the current directory is a natural way of preserving
        // the same "unique" ID for each project, and changing it only when its
        // location on disk has changed.
        dirHash.update(process.cwd());
        const digest = dirHash.digest('base64');
        // Base64 truncated to 5 characters, stripped of special characters,
        // and lowercased to be a valid domain, is about 36^5 unique values.
        // There is therefore a chance of a duplicate ID and host collision,
        // specifically a 1 in 60466176 chance.
        return `${name}-${digest.slice(0, 5)}`
            .toLowerCase()
            .replace(/[^a-zA-Z0-9]/g, '-')
            .replace(/^-+/, '');
    },
    async provideUniqueHost(prefix) {
        debug(`provideUniqueHost ${prefix}`);
        return PWADevServer.provideCustomHost(
            PWADevServer.getUniqueSubdomain(prefix)
        );
    },
    async provideCustomHost(subdomain) {
        debug(`provideUniqueHost ${subdomain}`);
        const hostname = subdomain + '.' + PWADevServer.DEV_DOMAIN;

        const [usualPort, freePort] = await Promise.all([
            PWADevServer.portsByHostname.get(hostname),
            PWADevServer.findFreePort()
        ]);
        const port = usualPort === freePort ? usualPort : freePort;

        if (!usualPort) {
            PWADevServer.portsByHostname.set(hostname, port);
        } else if (usualPort !== freePort) {
            console.warn(
                debug.errorMsg(
                    `This project's dev server normally runs at ${hostname}:${usualPort}, but port ${usualPort} is in use. The dev server will instead run at ${hostname}:${port}, which may cause a blank or unexpected cache and ServiceWorker. Consider fully clearing your browser cache.`
                )
            );
        }

        PWADevServer.setLoopback(hostname);

        return {
            protocol: 'https:',
            hostname,
            port
        };
    },
    async configure(config) {
        debug('configure() invoked', config);
        PWADevServer.validateConfig('.configure(config)', config);
        const devServerConfig = {
            contentBase: false,
            compress: true,
            hot: true,
            host: 'localhost',
            stats: {
                all: false,
                builtAt: true,
                colors: true,
                errors: true,
                errorDetails: true,
                moduleTrace: true,
                timings: true,
                version: true,
                warnings: true
            },
            before(app) {
                if (config.changeOrigin) {
                    // replace origins in links in returned html
                    app.use(
                        middlewares.originSubstitution(
                            new url.URL(config.backendDomain),
                            {
                                hostname: devServerConfig.host,
                                port: devServerConfig.port
                            }
                        )
                    );
                }
                // serviceworker root route
                app.use(
                    middlewares.staticRootRoute(
                        join(config.paths.output, config.serviceWorkerFileName)
                    )
                );
            },
            after(app) {
                // set static server to load and serve from different paths
                app.use(config.publicPath, express.static(config.paths.assets));

                // proxy to backend
                app.use(
                    middlewares.devProxy({
                        target: config.backendDomain
                    })
                );
            }
        };
        let devHost;
        if (config.id) {
            devHost = await PWADevServer.provideCustomHost(config.id);
        } else if (config.provideUniqueHost) {
            devHost = await PWADevServer.provideUniqueHost(
                config.provideUniqueHost
            );
        }
        if (devHost) {
            devServerConfig.host = devHost.hostname;
            devServerConfig.port = devHost.port;
        } else {
            devServerConfig.port = await PWADevServer.findFreePort();
        }
        if (config.provideSSLCert) {
            devServerConfig.https = await SSLCertStore.provide(
                devServerConfig.host
            );
        }
        devServerConfig.publicPath = url.format({
<<<<<<< HEAD
            protocol: 'https:',
=======
            protocol: config.provideSSLCert ? 'https:' : 'http:',
>>>>>>> f974b14d
            hostname: devServerConfig.host,
            port: devServerConfig.port,
            pathname: config.publicPath
        });

        return devServerConfig;
    }
};
module.exports = PWADevServer;<|MERGE_RESOLUTION|>--- conflicted
+++ resolved
@@ -217,11 +217,7 @@
             );
         }
         devServerConfig.publicPath = url.format({
-<<<<<<< HEAD
-            protocol: 'https:',
-=======
             protocol: config.provideSSLCert ? 'https:' : 'http:',
->>>>>>> f974b14d
             hostname: devServerConfig.host,
             port: devServerConfig.port,
             pathname: config.publicPath
