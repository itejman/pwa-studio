--- conflicted
+++ resolved
@@ -140,22 +140,14 @@
             port
         };
     },
-    async configure(config) {
+    async configure(config = {}) {
         debug('configure() invoked', config);
         PWADevServer.validateConfig('.configure(config)', config);
         const devServerConfig = {
             contentBase: false,
             compress: true,
             hot: true,
-<<<<<<< HEAD
             host: '0.0.0.0',
-=======
-            https,
-            host: devHost.hostname,
-            port: devHost.port,
-            publicPath: url.format(
-                Object.assign({}, devHost, { pathname: config.publicPath })
-            ),
             stats: {
                 all: false,
                 builtAt: true,
@@ -167,24 +159,6 @@
                 version: true,
                 warnings: true
             },
-            before(app) {
-                if (config.changeOrigin) {
-                    // replace origins in links in returned html
-                    app.use(
-                        middlewares.originSubstitution(
-                            new url.URL(config.backendDomain),
-                            devHost
-                        )
-                    );
-                }
-                // serviceworker root route
-                app.use(
-                    middlewares.staticRootRoute(
-                        join(config.paths.output, config.serviceWorkerFileName)
-                    )
-                );
-            },
->>>>>>> 30cb430a
             after(app) {
                 app.use(debugErrorMiddleware());
             }
