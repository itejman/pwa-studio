const debug = require('../util/debug').makeFileLogger(__filename);
const debugErrorMiddleware = require('debug-error-middleware').express;
const { join } = require('path');
const { createHash } = require('crypto');
const url = require('url');
const GlobalConfig = require('../util/global-config');
const SSLCertStore = require('../util/ssl-cert-store');
const optionsValidator = require('../util/options-validator');
const { lookup } = require('../util/promisified/dns');
const { find: findPort } = require('../util/promisified/openport');
const runAsRoot = require('../util/run-as-root');
const PWADevServer = {
    DEFAULT_NAME: 'my-pwa',
    DEV_DOMAIN: 'local.pwadev',
    validateConfig: optionsValidator('PWADevServer', {
        publicPath: 'string',
        backendDomain: 'string',
        'paths.output': 'string',
        serviceWorkerFileName: 'string'
    }),
    portsByHostname: new GlobalConfig({
        prefix: 'devport-byhostname',
        key: x => x
    }),
    async setLoopback(hostname) {
        debug(`checking if ${hostname} is loopback`);
        let ip;
        try {
            ip = await lookup(hostname);
        } catch (e) {
            if (e.code !== 'ENOTFOUND') {
                throw Error(
                    debug.errorMsg(
                        `Error trying to check that ${hostname} is loopback: ${
                            e.message
                        }`
                    )
                );
            }
        }
        if (ip && (ip.address === '127.0.0.1' || ip.address === '::1')) {
            debug(`${hostname} already resolves to ${ip.address}!`);
        } else {
            debug(
                `setting ${hostname} loopback in /etc/hosts, may require password...`
            );
            return runAsRoot(
                `Resolving ${hostname} to localhost and editing the hostfile requires temporary administrative privileges.\n Enter password for %u on %H: `,
                /* istanbul ignore next: never runs in process */
                d => require('hostile').set('127.0.0.1', d),
                hostname
            );
        }
    },
    async findFreePort() {
        const reserved = await PWADevServer.portsByHostname.values(Number);
        debug(`findFreePort(): these ports already reserved`, reserved);
        return findPort({
            startingPort: 8000,
            endingPort: 9999,
            avoid: reserved
        }).catch(e => {
            throw Error(
                debug.errorMsg(
                    `Unable to find an open port. You may want to delete your database file at ${GlobalConfig.getDbFilePath()} to clear out old developer hostname entries. (Soon we will make this easier and more automatic.) Original error: ${e.toString()}`
                )
            );
        });
    },
    getUniqueSubdomain(customName) {
        let name = PWADevServer.DEFAULT_NAME;
        if (typeof customName === 'string') {
            name = customName;
        } else {
            const pkgLoc = join(process.cwd(), 'package.json');
            try {
                // eslint-disable-next-line node/no-missing-require
                const pkg = require(pkgLoc);
                if (!pkg.name || typeof pkg.name !== 'string') {
                    throw new Error(
                        `package.json does not have a usable "name" field!`
                    );
                }
                name = pkg.name;
            } catch (e) {
                console.warn(
                    debug.errorMsg(
                        `getUniqueSubdomain(): Using default "${name}" prefix. Could not autodetect theme name from package.json: `
                    ),
                    e
                );
            }
        }
        const dirHash = createHash('md4');
        // Using a hash of the current directory is a natural way of preserving
        // the same "unique" ID for each project, and changing it only when its
        // location on disk has changed.
        dirHash.update(process.cwd());
        const digest = dirHash.digest('base64');
        // Base64 truncated to 5 characters, stripped of special characters,
        // and lowercased to be a valid domain, is about 36^5 unique values.
        // There is therefore a chance of a duplicate ID and host collision,
        // specifically a 1 in 60466176 chance.
        return `${name}-${digest.slice(0, 5)}`
            .toLowerCase()
            .replace(/[^a-zA-Z0-9]/g, '-')
            .replace(/^-+/, '');
<<<<<<< HEAD
    },
    async provideUniqueHost(prefix) {
        debug(`provideUniqueHost ${prefix}`);
        return PWADevServer.provideCustomHost(
            PWADevServer.getUniqueSubdomain(prefix)
        );
    },
=======
    },
    async provideUniqueHost(prefix) {
        debug(`provideUniqueHost ${prefix}`);
        return PWADevServer.provideCustomHost(
            PWADevServer.getUniqueSubdomain(prefix)
        );
    },
>>>>>>> 417e5177
    async provideCustomHost(subdomain) {
        debug(`provideUniqueHost ${subdomain}`);
        const hostname = subdomain + '.' + PWADevServer.DEV_DOMAIN;

        const [usualPort, freePort] = await Promise.all([
            PWADevServer.portsByHostname.get(hostname),
            PWADevServer.findFreePort()
        ]);
        const port = usualPort === freePort ? usualPort : freePort;

        if (!usualPort) {
            PWADevServer.portsByHostname.set(hostname, port);
        } else if (usualPort !== freePort) {
            console.warn(
                debug.errorMsg(
                    `This project's dev server normally runs at ${hostname}:${usualPort}, but port ${usualPort} is in use. The dev server will instead run at ${hostname}:${port}, which may cause a blank or unexpected cache and ServiceWorker. Consider fully clearing your browser cache.`
                )
            );
        }

        PWADevServer.setLoopback(hostname);

        return {
            protocol: 'https:',
            hostname,
            port
        };
    },
    async configure(config) {
        debug('configure() invoked', config);
        PWADevServer.validateConfig('.configure(config)', config);
        const devServerConfig = {
            contentBase: false,
            compress: true,
            hot: true,
<<<<<<< HEAD
            host: '0.0.0.0',
=======
            host: 'localhost',
>>>>>>> 417e5177
            stats: {
                all: false,
                builtAt: true,
                colors: true,
                errors: true,
                errorDetails: true,
                moduleTrace: true,
                timings: true,
                version: true,
                warnings: true
            },
<<<<<<< HEAD
=======
            before(app) {
                if (config.changeOrigin) {
                    // replace origins in links in returned html
                    app.use(
                        middlewares.originSubstitution(
                            new url.URL(config.backendDomain),
                            {
                                hostname: devServerConfig.host,
                                port: devServerConfig.port
                            }
                        )
                    );
                }
                // serviceworker root route
                app.use(
                    middlewares.staticRootRoute(
                        join(config.paths.output, config.serviceWorkerFileName)
                    )
                );
            },
>>>>>>> 417e5177
            after(app) {
                app.use(debugErrorMiddleware());
            }
        };
        let devHost;
        if (config.id) {
            devHost = await PWADevServer.provideCustomHost(config.id);
        } else if (config.provideUniqueHost) {
            devHost = await PWADevServer.provideUniqueHost(
                config.provideUniqueHost
            );
        }
        if (devHost) {
            devServerConfig.host = devHost.hostname;
            devServerConfig.port = devHost.port;
        } else {
            devServerConfig.port = await PWADevServer.findFreePort();
        }
        if (config.provideSSLCert) {
            devServerConfig.https = await SSLCertStore.provide(
                devServerConfig.host
            );
        }
        devServerConfig.publicPath = url.format({
            protocol: 'https:',
            hostname: devServerConfig.host,
            port: devServerConfig.port,
            pathname: config.publicPath
        });

        return devServerConfig;
    }
};
module.exports = PWADevServer;<|MERGE_RESOLUTION|>--- conflicted
+++ resolved
@@ -105,7 +105,6 @@
             .toLowerCase()
             .replace(/[^a-zA-Z0-9]/g, '-')
             .replace(/^-+/, '');
-<<<<<<< HEAD
     },
     async provideUniqueHost(prefix) {
         debug(`provideUniqueHost ${prefix}`);
@@ -113,15 +112,6 @@
             PWADevServer.getUniqueSubdomain(prefix)
         );
     },
-=======
-    },
-    async provideUniqueHost(prefix) {
-        debug(`provideUniqueHost ${prefix}`);
-        return PWADevServer.provideCustomHost(
-            PWADevServer.getUniqueSubdomain(prefix)
-        );
-    },
->>>>>>> 417e5177
     async provideCustomHost(subdomain) {
         debug(`provideUniqueHost ${subdomain}`);
         const hostname = subdomain + '.' + PWADevServer.DEV_DOMAIN;
@@ -157,11 +147,7 @@
             contentBase: false,
             compress: true,
             hot: true,
-<<<<<<< HEAD
             host: '0.0.0.0',
-=======
-            host: 'localhost',
->>>>>>> 417e5177
             stats: {
                 all: false,
                 builtAt: true,
@@ -173,29 +159,6 @@
                 version: true,
                 warnings: true
             },
-<<<<<<< HEAD
-=======
-            before(app) {
-                if (config.changeOrigin) {
-                    // replace origins in links in returned html
-                    app.use(
-                        middlewares.originSubstitution(
-                            new url.URL(config.backendDomain),
-                            {
-                                hostname: devServerConfig.host,
-                                port: devServerConfig.port
-                            }
-                        )
-                    );
-                }
-                // serviceworker root route
-                app.use(
-                    middlewares.staticRootRoute(
-                        join(config.paths.output, config.serviceWorkerFileName)
-                    )
-                );
-            },
->>>>>>> 417e5177
             after(app) {
                 app.use(debugErrorMiddleware());
             }
