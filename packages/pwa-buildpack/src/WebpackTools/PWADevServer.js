const debug = require('../util/debug').makeFileLogger(__filename);
const debugErrorMiddleware = require('debug-error-middleware').express;
<<<<<<< HEAD
const { join } = require('path');
const { createHash } = require('crypto');
const url = require('url');
const GlobalConfig = require('../util/global-config');
const SSLCertStore = require('../util/ssl-cert-store');
const optionsValidator = require('../util/options-validator');
const { lookup } = require('../util/promisified/dns');
const { find: findPort } = require('../util/promisified/openport');
const runAsRoot = require('../util/run-as-root');
=======
const url = require('url');
const optionsValidator = require('../util/options-validator');
const chalk = require('chalk');
const configureHost = require('../Utilities/configureHost');
const portscanner = require('portscanner');

const secureHostWarning = chalk.redBright(
    `  To enable all PWA features and avoid ServiceWorker collisions, PWA Studio
  highly recommends using the ${chalk.whiteBright(
      '"provideSecureHost"'
  )} configuration
  option of PWADevServer. `
);

const helpText = `To autogenerate a unique host based on project name
  and location on disk, simply add:
    ${chalk.whiteBright('provideSecureHost: true')}
  to PWADevServer configuration options.

  More options for this feature are described in documentation.
`;

>>>>>>> 4e9a2d4f
const PWADevServer = {
    DEFAULT_NAME: 'my-pwa',
    DEV_DOMAIN: 'local.pwadev',
    validateConfig: optionsValidator('PWADevServer', {
<<<<<<< HEAD
        publicPath: 'string',
        backendDomain: 'string',
        'paths.output': 'string',
        serviceWorkerFileName: 'string'
    }),
    portsByHostname: new GlobalConfig({
        prefix: 'devport-byhostname',
        key: x => x
    }),
    async setLoopback(hostname) {
        debug(`checking if ${hostname} is loopback`);
        let ip;
        try {
            ip = await lookup(hostname);
        } catch (e) {
            if (e.code !== 'ENOTFOUND') {
                throw Error(
                    debug.errorMsg(
                        `Error trying to check that ${hostname} is loopback: ${
                            e.message
                        }`
                    )
                );
            }
        }
        if (ip && (ip.address === '127.0.0.1' || ip.address === '::1')) {
            debug(`${hostname} already resolves to ${ip.address}!`);
        } else {
            debug(
                `setting ${hostname} loopback in /etc/hosts, may require password...`
            );
            return runAsRoot(
                `Resolving ${hostname} to localhost and editing the hostfile requires temporary administrative privileges.\n Enter password for %u on %H: `,
                /* istanbul ignore next: never runs in process */
                d => require('hostile').set('127.0.0.1', d),
                hostname
            );
        }
    },
    async findFreePort() {
        const reserved = await PWADevServer.portsByHostname.values(Number);
        debug(`findFreePort(): these ports already reserved`, reserved);
        return findPort({
            startingPort: 8000,
            endingPort: 9999,
            avoid: reserved
        }).catch(e => {
            throw Error(
                debug.errorMsg(
                    `Unable to find an open port. You may want to delete your database file at ${GlobalConfig.getDbFilePath()} to clear out old developer hostname entries. (Soon we will make this easier and more automatic.) Original error: ${e.toString()}`
                )
            );
        });
    },
    getUniqueSubdomain(customName) {
        let name = PWADevServer.DEFAULT_NAME;
        if (typeof customName === 'string') {
            name = customName;
        } else {
            const pkgLoc = join(process.cwd(), 'package.json');
            try {
                // eslint-disable-next-line node/no-missing-require
                const pkg = require(pkgLoc);
                if (!pkg.name || typeof pkg.name !== 'string') {
                    throw new Error(
                        `package.json does not have a usable "name" field!`
                    );
                }
                name = pkg.name;
            } catch (e) {
                console.warn(
                    debug.errorMsg(
                        `getUniqueSubdomain(): Using default "${name}" prefix. Could not autodetect theme name from package.json: `
                    ),
                    e
                );
            }
        }
        const dirHash = createHash('md4');
        // Using a hash of the current directory is a natural way of preserving
        // the same "unique" ID for each project, and changing it only when its
        // location on disk has changed.
        dirHash.update(process.cwd());
        const digest = dirHash.digest('base64');
        // Base64 truncated to 5 characters, stripped of special characters,
        // and lowercased to be a valid domain, is about 36^5 unique values.
        // There is therefore a chance of a duplicate ID and host collision,
        // specifically a 1 in 60466176 chance.
        return `${name}-${digest.slice(0, 5)}`
            .toLowerCase()
            .replace(/[^a-zA-Z0-9]/g, '-')
            .replace(/^-+/, '');
    },
    async provideUniqueHost(prefix) {
        debug(`provideUniqueHost ${prefix}`);
        return PWADevServer.provideCustomHost(
            PWADevServer.getUniqueSubdomain(prefix)
        );
    },
    async provideCustomHost(subdomain) {
        debug(`provideUniqueHost ${subdomain}`);
        const hostname = subdomain + '.' + PWADevServer.DEV_DOMAIN;

        const [usualPort, freePort] = await Promise.all([
            PWADevServer.portsByHostname.get(hostname),
            PWADevServer.findFreePort()
        ]);
        const port = usualPort === freePort ? usualPort : freePort;

        if (!usualPort) {
            PWADevServer.portsByHostname.set(hostname, port);
        } else if (usualPort !== freePort) {
            console.warn(
                debug.errorMsg(
                    `This project's dev server normally runs at ${hostname}:${usualPort}, but port ${usualPort} is in use. The dev server will instead run at ${hostname}:${port}, which may cause a blank or unexpected cache and ServiceWorker. Consider fully clearing your browser cache.`
                )
            );
        }

        PWADevServer.setLoopback(hostname);

        return {
            protocol: 'https:',
            hostname,
            port
        };
    },
=======
        publicPath: 'string'
    }),
>>>>>>> 4e9a2d4f
    async configure(config) {
        debug('configure() invoked', config);
        PWADevServer.validateConfig('.configure(config)', config);
        const devServerConfig = {
<<<<<<< HEAD
            contentBase: false,
            compress: true,
            hot: true,
            host: '0.0.0.0',
=======
            contentBase: false, // UpwardPlugin serves static files
            compress: true,
            hot: true,
            host: '0.0.0.0',
            port: await portscanner.findAPortNotInUse(10000),
>>>>>>> 4e9a2d4f
            stats: {
                all: false,
                builtAt: true,
                colors: true,
                errors: true,
                errorDetails: true,
                moduleTrace: true,
                timings: true,
                version: true,
                warnings: true
            },
            after(app) {
                app.use(debugErrorMiddleware());
<<<<<<< HEAD
            }
        };
        let devHost;
        if (config.id) {
            devHost = await PWADevServer.provideCustomHost(config.id);
        } else if (config.provideUniqueHost) {
            devHost = await PWADevServer.provideUniqueHost(
                config.provideUniqueHost
            );
        }
        if (devHost) {
            devServerConfig.host = devHost.hostname;
            devServerConfig.port = devHost.port;
        } else {
            devServerConfig.port = await PWADevServer.findFreePort();
        }
        if (config.provideSSLCert) {
            devServerConfig.https = await SSLCertStore.provide(
                devServerConfig.host
            );
        }
        devServerConfig.publicPath = url.format({
            protocol: 'https:',
            hostname: devServerConfig.host,
            port: devServerConfig.port,
            pathname: config.publicPath
=======
            }
        };
        const { id, provideSecureHost } = config;
        if (id || provideSecureHost) {
            const hostConf = {};
            // backwards compatibility
            if (id) {
                const desiredDomain = id + '.' + configureHost.DEV_DOMAIN;
                console.warn(
                    debug.errorMsg(
                        chalk.yellowBright(`
The 'id' configuration option is deprecated and will be removed in upcoming
releases. It has been replaced by 'provideSecureHost' configuration which can
be configured to have the same effect as 'id'.

  To create the subdomain ${desiredDomain}, use:
    ${chalk.whiteBright(
        `provideSecureHost: { subdomain: "${id}", addUniqueHash: false }`
    )}

  To omit the default ${
      configureHost.DEV_DOMAIN
  } and specify a full alternate domain, use:
    ${chalk.whiteBright(
        `provideSecureHost: { exactDomain: "${id}.example.dev" }`
    )}
  (or any other top-level domain).

  ${helpText}`)
                    )
                );

                hostConf.addUniqueHash = false;
                hostConf.subdomain = id;
            } else if (provideSecureHost === true) {
                hostConf.addUniqueHash = true;
            } else if (typeof provideSecureHost === 'object') {
                Object.assign(hostConf, provideSecureHost);
            } else {
                throw new Error(
                    debug.errorMsg(
                        `Unrecognized argument to 'provideSecureHost'. Must be a boolean or an object with 'addUniqueHash', 'subdomain', and/or 'domain' properties.`
                    )
                );
            }
            const { hostname, ports, ssl } = await configureHost(hostConf);

            devServerConfig.host = hostname;
            devServerConfig.https = ssl;
            // workaround for https://github.com/webpack/webpack-dev-server/issues/1491
            devServerConfig.https.spdy = {
                protocols: ['http/1.1']
            };

            const requestedPort =
                process.env.PWA_STUDIO_PORTS_DEVELOPMENT || ports.development;
            if (
                (await portscanner.checkPortStatus(requestedPort)) === 'closed'
            ) {
                devServerConfig.port = requestedPort;
            } else {
                console.warn(
                    chalk.yellowBright(
                        '\n' +
                            debug.errorMsg(
                                `This project's dev server is configured to run at ${hostname}:${requestedPort}, but port ${requestedPort} is in use. The dev server will run temporarily on port ${chalk.underline.whiteBright(
                                    devServerConfig.port
                                )}; you may see inconsistent ServiceWorker behavior.`
                            ) +
                            '\n'
                    )
                );
            }
        } else {
            console.warn(secureHostWarning + helpText);
        }

        // Public path must be an absolute URL to enable hot module replacement
        devServerConfig.publicPath = url.format({
            protocol: devServerConfig.https ? 'https:' : 'http:',
            hostname: devServerConfig.host,
            port: devServerConfig.port,
            // ensure trailing slash
            pathname: config.publicPath.replace(/([^\/])$/, '$1/')
>>>>>>> 4e9a2d4f
        });

        return devServerConfig;
    }
};
module.exports = PWADevServer;<|MERGE_RESOLUTION|>--- conflicted
+++ resolved
@@ -1,16 +1,5 @@
 const debug = require('../util/debug').makeFileLogger(__filename);
 const debugErrorMiddleware = require('debug-error-middleware').express;
-<<<<<<< HEAD
-const { join } = require('path');
-const { createHash } = require('crypto');
-const url = require('url');
-const GlobalConfig = require('../util/global-config');
-const SSLCertStore = require('../util/ssl-cert-store');
-const optionsValidator = require('../util/options-validator');
-const { lookup } = require('../util/promisified/dns');
-const { find: findPort } = require('../util/promisified/openport');
-const runAsRoot = require('../util/run-as-root');
-=======
 const url = require('url');
 const optionsValidator = require('../util/options-validator');
 const chalk = require('chalk');
@@ -33,161 +22,22 @@
   More options for this feature are described in documentation.
 `;
 
->>>>>>> 4e9a2d4f
 const PWADevServer = {
-    DEFAULT_NAME: 'my-pwa',
-    DEV_DOMAIN: 'local.pwadev',
     validateConfig: optionsValidator('PWADevServer', {
-<<<<<<< HEAD
-        publicPath: 'string',
-        backendDomain: 'string',
-        'paths.output': 'string',
-        serviceWorkerFileName: 'string'
-    }),
-    portsByHostname: new GlobalConfig({
-        prefix: 'devport-byhostname',
-        key: x => x
-    }),
-    async setLoopback(hostname) {
-        debug(`checking if ${hostname} is loopback`);
-        let ip;
-        try {
-            ip = await lookup(hostname);
-        } catch (e) {
-            if (e.code !== 'ENOTFOUND') {
-                throw Error(
-                    debug.errorMsg(
-                        `Error trying to check that ${hostname} is loopback: ${
-                            e.message
-                        }`
-                    )
-                );
-            }
-        }
-        if (ip && (ip.address === '127.0.0.1' || ip.address === '::1')) {
-            debug(`${hostname} already resolves to ${ip.address}!`);
-        } else {
-            debug(
-                `setting ${hostname} loopback in /etc/hosts, may require password...`
-            );
-            return runAsRoot(
-                `Resolving ${hostname} to localhost and editing the hostfile requires temporary administrative privileges.\n Enter password for %u on %H: `,
-                /* istanbul ignore next: never runs in process */
-                d => require('hostile').set('127.0.0.1', d),
-                hostname
-            );
-        }
-    },
-    async findFreePort() {
-        const reserved = await PWADevServer.portsByHostname.values(Number);
-        debug(`findFreePort(): these ports already reserved`, reserved);
-        return findPort({
-            startingPort: 8000,
-            endingPort: 9999,
-            avoid: reserved
-        }).catch(e => {
-            throw Error(
-                debug.errorMsg(
-                    `Unable to find an open port. You may want to delete your database file at ${GlobalConfig.getDbFilePath()} to clear out old developer hostname entries. (Soon we will make this easier and more automatic.) Original error: ${e.toString()}`
-                )
-            );
-        });
-    },
-    getUniqueSubdomain(customName) {
-        let name = PWADevServer.DEFAULT_NAME;
-        if (typeof customName === 'string') {
-            name = customName;
-        } else {
-            const pkgLoc = join(process.cwd(), 'package.json');
-            try {
-                // eslint-disable-next-line node/no-missing-require
-                const pkg = require(pkgLoc);
-                if (!pkg.name || typeof pkg.name !== 'string') {
-                    throw new Error(
-                        `package.json does not have a usable "name" field!`
-                    );
-                }
-                name = pkg.name;
-            } catch (e) {
-                console.warn(
-                    debug.errorMsg(
-                        `getUniqueSubdomain(): Using default "${name}" prefix. Could not autodetect theme name from package.json: `
-                    ),
-                    e
-                );
-            }
-        }
-        const dirHash = createHash('md4');
-        // Using a hash of the current directory is a natural way of preserving
-        // the same "unique" ID for each project, and changing it only when its
-        // location on disk has changed.
-        dirHash.update(process.cwd());
-        const digest = dirHash.digest('base64');
-        // Base64 truncated to 5 characters, stripped of special characters,
-        // and lowercased to be a valid domain, is about 36^5 unique values.
-        // There is therefore a chance of a duplicate ID and host collision,
-        // specifically a 1 in 60466176 chance.
-        return `${name}-${digest.slice(0, 5)}`
-            .toLowerCase()
-            .replace(/[^a-zA-Z0-9]/g, '-')
-            .replace(/^-+/, '');
-    },
-    async provideUniqueHost(prefix) {
-        debug(`provideUniqueHost ${prefix}`);
-        return PWADevServer.provideCustomHost(
-            PWADevServer.getUniqueSubdomain(prefix)
-        );
-    },
-    async provideCustomHost(subdomain) {
-        debug(`provideUniqueHost ${subdomain}`);
-        const hostname = subdomain + '.' + PWADevServer.DEV_DOMAIN;
-
-        const [usualPort, freePort] = await Promise.all([
-            PWADevServer.portsByHostname.get(hostname),
-            PWADevServer.findFreePort()
-        ]);
-        const port = usualPort === freePort ? usualPort : freePort;
-
-        if (!usualPort) {
-            PWADevServer.portsByHostname.set(hostname, port);
-        } else if (usualPort !== freePort) {
-            console.warn(
-                debug.errorMsg(
-                    `This project's dev server normally runs at ${hostname}:${usualPort}, but port ${usualPort} is in use. The dev server will instead run at ${hostname}:${port}, which may cause a blank or unexpected cache and ServiceWorker. Consider fully clearing your browser cache.`
-                )
-            );
-        }
-
-        PWADevServer.setLoopback(hostname);
-
-        return {
-            protocol: 'https:',
-            hostname,
-            port
-        };
-    },
-=======
         publicPath: 'string'
     }),
->>>>>>> 4e9a2d4f
     async configure(config) {
         debug('configure() invoked', config);
         PWADevServer.validateConfig('.configure(config)', config);
         const devServerConfig = {
-<<<<<<< HEAD
-            contentBase: false,
-            compress: true,
-            hot: true,
-            host: '0.0.0.0',
-=======
             contentBase: false, // UpwardPlugin serves static files
             compress: true,
             hot: true,
             host: '0.0.0.0',
             port: await portscanner.findAPortNotInUse(10000),
->>>>>>> 4e9a2d4f
             stats: {
                 all: false,
+                assets: true,
                 builtAt: true,
                 colors: true,
                 errors: true,
@@ -199,34 +49,6 @@
             },
             after(app) {
                 app.use(debugErrorMiddleware());
-<<<<<<< HEAD
-            }
-        };
-        let devHost;
-        if (config.id) {
-            devHost = await PWADevServer.provideCustomHost(config.id);
-        } else if (config.provideUniqueHost) {
-            devHost = await PWADevServer.provideUniqueHost(
-                config.provideUniqueHost
-            );
-        }
-        if (devHost) {
-            devServerConfig.host = devHost.hostname;
-            devServerConfig.port = devHost.port;
-        } else {
-            devServerConfig.port = await PWADevServer.findFreePort();
-        }
-        if (config.provideSSLCert) {
-            devServerConfig.https = await SSLCertStore.provide(
-                devServerConfig.host
-            );
-        }
-        devServerConfig.publicPath = url.format({
-            protocol: 'https:',
-            hostname: devServerConfig.host,
-            port: devServerConfig.port,
-            pathname: config.publicPath
-=======
             }
         };
         const { id, provideSecureHost } = config;
@@ -311,7 +133,6 @@
             port: devServerConfig.port,
             // ensure trailing slash
             pathname: config.publicPath.replace(/([^\/])$/, '$1/')
->>>>>>> 4e9a2d4f
         });
 
         return devServerConfig;
