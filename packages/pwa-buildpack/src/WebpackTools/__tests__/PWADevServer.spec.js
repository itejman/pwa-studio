jest.mock('../../util/promisified/dns');
jest.mock('../../util/promisified/openport');
jest.mock('../../util/global-config');
jest.mock('../../util/ssl-cert-store');
jest.mock('../../util/run-as-root');
jest.mock('../middlewares/DevProxy');
jest.mock('../middlewares/OriginSubstitution');
jest.mock('../middlewares/StaticRootRoute');

const { lookup } = require('../../util/promisified/dns');
const openport = require('../../util/promisified/openport');
const runAsRoot = require('../../util/run-as-root');
const GlobalConfig = require('../../util/global-config');
const SSLCertStore = require('../../util/ssl-cert-store');
const middlewares = {
    DevProxy: require('../middlewares/DevProxy'),
    OriginSubstitution: require('../middlewares/OriginSubstitution'),
    StaticRootRoute: require('../middlewares/StaticRootRoute')
};
// Mocking a variable path requires the `.doMock`
const pkgLocTest = process.cwd() + '/package.json';
const pkg = jest.fn();
jest.doMock(pkgLocTest, pkg, { virtual: true });

let PWADevServer;
beforeAll(() => {
    GlobalConfig.mockImplementation(({ key }) => ({
        set: jest.fn(key),
        get: jest.fn(),
        values: jest.fn()
    }));
    PWADevServer = require('../').PWADevServer;
});

const simulate = {
    hostResolvesLoopback({ family = 4 } = {}) {
        lookup.mockReturnValueOnce({
            address: family === 6 ? '::1' : '127.0.0.1',
            family
        });
        return simulate;
    },
    hostDoesNotResolve() {
        lookup.mockRejectedValueOnce({ code: 'ENOTFOUND' });
        return simulate;
    },
    noPortSavedForNextHostname() {
        PWADevServer.portsByHostname.get.mockReturnValueOnce(undefined);
        return simulate;
    },
    portSavedForNextHostname(n = 8000) {
        PWADevServer.portsByHostname.get.mockReturnValueOnce(n);
        return simulate;
    },
    savedPortsAre(...ports) {
        PWADevServer.portsByHostname.values.mockReturnValueOnce(ports);
        return simulate;
    },
    aFreePortWasFound(n = 8000) {
        openport.find.mockResolvedValueOnce(n);
        return simulate;
    },
    certExistsForNextHostname(pair) {
        SSLCertStore.provide.mockResolvedValueOnce(pair);
    },
    noPackageFound() {
        jest.resetModuleRegistry();
        pkg.mockImplementationOnce(() => {
            const error = new Error(process.cwd() + '/package.json not found');
            error.code = error.errno = 'ENOTFOUND';
            throw error;
        });
        return simulate;
    },
    packageNameIs(name) {
        jest.resetModuleRegistry();
        pkg.mockImplementationOnce(() => ({ name }));
        return simulate;
    }
};

test('.setLoopback() checks if hostname resolves local, ipv4 or 6', async () => {
    simulate.hostResolvesLoopback();
    await PWADevServer.setLoopback('excelsior.com');
    expect(lookup).toHaveBeenCalledWith('excelsior.com');
    expect(runAsRoot).not.toHaveBeenCalled();

    simulate.hostResolvesLoopback({ family: 6 });
    await PWADevServer.setLoopback('excelsior.com');
    expect(runAsRoot).not.toHaveBeenCalled();
});

test('.setLoopback() updates /etc/hosts to make hostname local', async () => {
    lookup.mockRejectedValueOnce({ code: 'ENOTFOUND' });
    await PWADevServer.setLoopback('excelsior.com');
    expect(runAsRoot).toHaveBeenCalledWith(
        expect.any(String),
        expect.any(Function),
        'excelsior.com'
    );
});

test('.setLoopback() dies under mysterious circumstances', async () => {
    lookup.mockRejectedValueOnce({ code: 'UNKNOWN' });
    await expect(PWADevServer.setLoopback('excelsior.com')).rejects.toThrow(
        'Error trying to check'
    );
});

test('.findFreePort() uses openPort to get a free port', async () => {
    simulate.savedPortsAre(8543, 9002, 8765).aFreePortWasFound();

    await PWADevServer.findFreePort();
    expect(openport.find).toHaveBeenCalledWith(
        expect.objectContaining({
            avoid: expect.arrayContaining([8543, 9002, 8765])
        })
    );
});

test('.findFreePort() passes formatted errors from port lookup', async () => {
    openport.find.mockRejectedValueOnce('woah');

    await expect(PWADevServer.findFreePort()).rejects.toThrowError(
        /Unable to find an open port.*woah/
    );
});

test('.getUniqueSubdomain() makes a new hostname for an identifier', async () => {
    const hostname = await PWADevServer.getUniqueSubdomain('bar');
    expect(hostname).toMatch(/bar\-(\w){4,5}/);
});

test('.getUniqueSubdomain() makes a new hostname from the local package name', async () => {
    simulate.packageNameIs('lorax');

    const hostname = await PWADevServer.getUniqueSubdomain();
    expect(hostname).toMatch(/lorax\-(\w){4,5}/);
});

test('.getUniqueSubdomain() logs a warning if it cannot determine a name', async () => {
    jest.spyOn(console, 'warn').mockImplementation();
    simulate.packageNameIs(undefined);

    const hostname = await PWADevServer.getUniqueSubdomain();
    expect(hostname).toMatch(/my\-pwa\-(\w){4,5}/);
    expect(console.warn).toHaveBeenCalledWith(
        expect.stringMatching('Could not autodetect'),
        expect.any(Error)
    );
    expect(console.warn.mock.calls[0][1].message).toMatchSnapshot();

    // and even if package cannot be found:
    simulate.noPackageFound();
    await PWADevServer.getUniqueSubdomain();
    expect(console.warn).toHaveBeenLastCalledWith(
        expect.stringMatching('Could not autodetect'),
        expect.any(Error)
    );
    expect(console.warn.mock.calls[1][1].code).toBe('ENOTFOUND');
    console.warn.mockRestore();
});

test('.provideUniqueHost() returns a URL object with a free dev host origin and stores a port', async () => {
    simulate
        .noPortSavedForNextHostname()
        .aFreePortWasFound(8765)
        .hostDoesNotResolve();

    const { protocol, hostname, port } = await PWADevServer.provideUniqueHost(
        'woah'
    );

    expect(protocol).toBe('https:');
    expect(hostname).toMatch(/woah\-(\w){4,5}\.local\.pwadev/);
    expect(port).toBe(8765);

    expect(PWADevServer.portsByHostname.get).toHaveBeenCalledWith(hostname);
    expect(PWADevServer.portsByHostname.set).toHaveBeenCalledWith(
        hostname,
        port
    );
});

test('.provideUniqueHost() returns a cached port for the hostname', async () => {
    const warn = jest.spyOn(console, 'warn').mockImplementation();
    simulate
        .portSavedForNextHostname(8000)
        .aFreePortWasFound(8776)
        .hostResolvesLoopback();

    const { port } = await PWADevServer.provideUniqueHost('woah');

    expect(port).toBe(8776);
    expect(console.warn).toHaveBeenCalledWith(
        expect.stringMatching(
            'port 8000 is in use. The dev server will instead run'
        )
    );
    warn.mockRestore();
});

test('.provideUniqueHost() warns about reserved port conflict', async () => {
    const warn = jest.spyOn(console, 'warn').mockImplementation();
    simulate
        .portSavedForNextHostname(8888)
        .aFreePortWasFound(8889)
        .hostResolvesLoopback();

    const { port } = await PWADevServer.provideUniqueHost('woah');

    expect(port).toBe(8889);

    warn.mockRestore();
});

test('.configure() throws errors on missing config', async () => {
    await expect(PWADevServer.configure({ id: 'foo' })).rejects.toThrow(
        'publicPath must be of type string'
    );
    await expect(
        PWADevServer.configure({ id: 'foo', publicPath: 'bar' })
    ).rejects.toThrow('backendDomain must be of type string');
    await expect(
        PWADevServer.configure({
            id: 'foo',
            publicPath: 'bar',
            backendDomain: 'https://dumb.domain',
            paths: {}
        })
    ).rejects.toThrow('paths.output must be of type string');
    await expect(
        PWADevServer.configure({
            id: 'foo',
            publicPath: 'bar',
            backendDomain: 'https://dumb.domain',
            paths: { output: 'output' }
        })
    ).rejects.toThrow('paths.assets must be of type string');
    await expect(
        PWADevServer.configure({
            id: 'foo',
            publicPath: 'bar',
            backendDomain: 'https://dumb.domain',
            paths: { output: 'foo', assets: 'bar' }
        })
    ).rejects.toThrow('serviceWorkerFileName must be of type string');
});

test('.configure() gets or creates an SSL cert if `provideSSLCert: true`', async () => {
    simulate
        .portSavedForNextHostname(8765)
        .aFreePortWasFound(8765)
        .hostResolvesLoopback()
        .certExistsForNextHostname({
            key: 'fakeKey',
            cert: 'fakeCert'
        });
    const server = await PWADevServer.configure({
        paths: {
            output: 'good',
            assets: 'boye'
        },
        publicPath: 'bork',
        serviceWorkerFileName: 'doin',
        backendDomain: 'growe',
        provideSSLCert: true
    });
    expect(SSLCertStore.provide).toHaveBeenCalled();
    expect(server.https).toHaveProperty('cert', 'fakeCert');
});

test('.configure() returns a configuration object for the `devServer` property of a webpack config', async () => {
    simulate
        .portSavedForNextHostname(8765)
        .aFreePortWasFound(8765)
        .hostResolvesLoopback()
        .certExistsForNextHostname({
            key: 'fakeKey2',
            cert: 'fakeCert2'
        });

    const config = {
        provideUniqueHost: 'horton',
        provideSSLCert: true,
        paths: {
            output: 'path/to/static',
            assets: 'path/to/assets'
        },
        publicPath: 'full/path/to/publicPath',
        serviceWorkerFileName: 'swname.js',
        backendDomain: 'https://magento.backend.domain'
    };

    const devServer = await PWADevServer.configure(config);

    expect(devServer).toMatchObject({
        contentBase: false,
        compress: true,
        hot: true,
        https: {
            key: 'fakeKey2',
            cert: 'fakeCert2'
        },
        host: expect.stringMatching(/horton\-(\w){4,5}\.local\.pwadev/),
<<<<<<< HEAD
        port: 8765
=======
        port: 8765,
        publicPath: expect.stringMatching(
            /horton\-(\w){4,5}\.local.pwadev:8765\/full\/path\/to\/publicPath/
        )
>>>>>>> f974b14d
    });
});

test('.configure() is backwards compatible with `id` param', async () => {
    simulate
        .portSavedForNextHostname(8765)
        .aFreePortWasFound(8765)
        .hostResolvesLoopback();

    const config = {
        id: 'samiam',
        paths: {
            output: 'path/to/static',
            assets: 'path/to/assets'
        },
        publicPath: 'full/path/to/publicPath',
<<<<<<< HEAD
=======
        provideSSLCert: true,
>>>>>>> f974b14d
        serviceWorkerFileName: 'swname.js',
        backendDomain: 'https://magento.backend.domain'
    };

    const devServer = await PWADevServer.configure(config);

    expect(devServer).toMatchObject({
<<<<<<< HEAD
        host: 'samiam.local.pwadev'
=======
        host: 'samiam.local.pwadev',
        publicPath: 'https://samiam.local.pwadev:8765/full/path/to/publicPath'
    });
});

test('.configure() reluctantly handles unsecure http', async () => {
    simulate
        .portSavedForNextHostname(8765)
        .aFreePortWasFound(8765)
        .hostResolvesLoopback();

    const config = {
        https: false,
        id: 'samiam',
        paths: {
            output: 'path/to/static',
            assets: 'path/to/assets'
        },
        publicPath: 'full/path/to/publicPath',
        serviceWorkerFileName: 'swname.js',
        backendDomain: 'https://magento.backend.domain'
    };

    const devServer = await PWADevServer.configure(config);

    expect(devServer).toMatchObject({
        host: 'samiam.local.pwadev',
        publicPath: 'http://samiam.local.pwadev:8765/full/path/to/publicPath'
>>>>>>> f974b14d
    });
});

test('.configure() `id` param overrides `provideUniqueHost` param', async () => {
    simulate
        .portSavedForNextHostname(8765)
        .aFreePortWasFound(8765)
        .hostResolvesLoopback();

    const config = {
        id: 'samiam',
        provideUniqueHost: 'samiam',
        paths: {
            output: 'path/to/static',
            assets: 'path/to/assets'
        },
        publicPath: 'full/path/to/publicPath',
        serviceWorkerFileName: 'swname.js',
        backendDomain: 'https://magento.backend.domain'
    };

    const devServer = await PWADevServer.configure(config);

    expect(devServer).toMatchObject({
        host: 'samiam.local.pwadev'
    });
});

test('.configure() returns a configuration object with before() and after() handlers that add middlewares in order', async () => {
    simulate.aFreePortWasFound();

    const config = {
        paths: {
            output: 'path/to/static',
            assets: 'path/to/assets'
        },
        publicPath: 'full/path/to/publicPath',
        serviceWorkerFileName: 'swname.js',
        backendDomain: 'https://magento.backend.domain'
    };

    const devServer = await PWADevServer.configure(config);

    const app = {
        use: jest.fn()
    };

    middlewares.StaticRootRoute.mockReturnValueOnce('fakeStaticRootRoute');

    devServer.before(app);

    middlewares.DevProxy.mockReturnValueOnce('fakeDevProxy');

    devServer.after(app);

    expect(middlewares.DevProxy).toHaveBeenCalledWith(
        expect.objectContaining({
            target: 'https://magento.backend.domain'
        })
    );

    expect(middlewares.OriginSubstitution).not.toHaveBeenCalled();

    expect(app.use).toHaveBeenCalledWith('fakeDevProxy');

    expect(middlewares.StaticRootRoute).toHaveBeenCalledWith(
        'path/to/static/swname.js'
    );

    expect(app.use).toHaveBeenCalledWith('fakeStaticRootRoute');

    expect(app.use).toHaveBeenCalledWith(
        'full/path/to/publicPath',
        expect.any(Function)
    );
});

test('.configure() optionally adds OriginSubstitution middleware', async () => {
    simulate.aFreePortWasFound(8002);

    const config = {
        paths: {
            output: 'path/to/static',
            assets: 'path/to/assets'
        },
        publicPath: 'full/path/to/publicPath',
        serviceWorkerFileName: 'swname.js',
        backendDomain: 'https://magento.backend.domain',
        changeOrigin: true
    };

    const devServer = await PWADevServer.configure(config);

    const app = {
        use: jest.fn()
    };

    middlewares.OriginSubstitution.mockReturnValueOnce(
        'fakeOriginSubstitution'
    );
    middlewares.DevProxy.mockReturnValueOnce('fakeDevProxy');
    middlewares.StaticRootRoute.mockReturnValueOnce('fakeStaticRootRoute');

    devServer.before(app);

    expect(middlewares.OriginSubstitution).toHaveBeenCalledWith(
        expect.objectContaining({
            protocol: 'https:',
            hostname: 'magento.backend.domain'
        }),
        expect.objectContaining({
            hostname: 'localhost',
            port: 8002
        })
    );

    expect(app.use).toHaveBeenCalledWith('fakeOriginSubstitution');
});<|MERGE_RESOLUTION|>--- conflicted
+++ resolved
@@ -303,14 +303,10 @@
             cert: 'fakeCert2'
         },
         host: expect.stringMatching(/horton\-(\w){4,5}\.local\.pwadev/),
-<<<<<<< HEAD
-        port: 8765
-=======
         port: 8765,
         publicPath: expect.stringMatching(
             /horton\-(\w){4,5}\.local.pwadev:8765\/full\/path\/to\/publicPath/
         )
->>>>>>> f974b14d
     });
 });
 
@@ -327,10 +323,7 @@
             assets: 'path/to/assets'
         },
         publicPath: 'full/path/to/publicPath',
-<<<<<<< HEAD
-=======
         provideSSLCert: true,
->>>>>>> f974b14d
         serviceWorkerFileName: 'swname.js',
         backendDomain: 'https://magento.backend.domain'
     };
@@ -338,9 +331,6 @@
     const devServer = await PWADevServer.configure(config);
 
     expect(devServer).toMatchObject({
-<<<<<<< HEAD
-        host: 'samiam.local.pwadev'
-=======
         host: 'samiam.local.pwadev',
         publicPath: 'https://samiam.local.pwadev:8765/full/path/to/publicPath'
     });
@@ -369,7 +359,6 @@
     expect(devServer).toMatchObject({
         host: 'samiam.local.pwadev',
         publicPath: 'http://samiam.local.pwadev:8765/full/path/to/publicPath'
->>>>>>> f974b14d
     });
 });
 
