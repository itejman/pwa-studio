const { isAbsolute, join, extname } = require('path');
const { RawSource } = require('webpack-sources');
const {
    rootComponentMap,
    seenRootComponents
} = require('./roots-chunk-loader');

const loaderPath = join(__dirname, 'roots-chunk-loader.js');

const isJSFile = filename => /^\.jsx?$/.test(extname(filename));

/**
 * @description webpack plugin that creates chunks for each
 * individual RootComponent in a store, and generates a manifest
 * with data for consumption by the backend.
 */
class MagentoRootComponentsPlugin {
    /**
     * @param {object} opts
     * @param {string[]} opts.rootComponentsDirs All directories to be searched for RootComponents
     * @param {string} opts.manifestFileName Name of the manifest file to be emitted from the build
     */
    constructor(opts = {}) {
        const { rootComponentsDirs, manifestFileName, phase } = opts;
        this.rootComponentsDirs = rootComponentsDirs || [
            './src/RootComponents'
        ];
        this.manifestFileName = manifestFileName || 'roots-manifest.json';
        this.phase = phase;
    }

    apply(compiler) {
        const { context } = compiler.options;
        const { rootComponentsDirs } = this;

        // Create a list of absolute paths for root components. When a
        // relative path is found, resolve it from the root context of
        // the webpack build
        const rootComponentsDirsAbs = rootComponentsDirs.map(
            dir => (isAbsolute(dir) ? dir : join(context, dir))
        );

        const moduleByPath = new Map();
        compiler.plugin('compilation', compilation => {
            compilation.plugin('normal-module-loader', (loaderContext, mod) => {
                if (seenRootComponents.has(mod.resource)) {
                    // The module ("mod") has not been assigned an ID yet,
                    // so we need to keep a reference to it which will allow
                    // us to grab the ID during the emit phase
                    moduleByPath.set(mod.resource, mod);
                }

                // To create a unique chunk for each RootComponent, we want to inject
                // a dynamic import() for each RootComponent, within each entry point.
<<<<<<< HEAD
                if (!isJSFile(mod.resource)) {
                    // But identifying entry points is hard!
                    return;
                }
                // Top-level modules injected by a downstream "issuer" are not
                // entry points.
                let isEntrySimpleTest = mod => !mod.issuer;
                if (this.phase === 'development') {
                    return;
                }
                const isAnEntry = compilation.entries.some(entryMod => {
                    // Check if the module being constructed matches a defined entry point
                    if (mod === entryMod) return true;
                    if (!entryMod.identifier().startsWith('multi')) {
                        return false;
                    }
=======
>>>>>>> 30cb430a

                // But identifying entry points is hard!

                // Top-level modules injected by a downstream "issuer" are not
                // entry points.
                const isEntrySimpleTest =
                    this.phase === 'development'
                        ? mod => mod.resource.includes('/node_modules/')
                        : mod => !mod.issuer;

                const isAnEntry =
                    isEntrySimpleTest(mod) &&
                    // Otherwise, check if the module being constructed matches a defined entry point
                    compilation.entries.some(entryMod => {
                        if (mod === entryMod) {
                            return true;
                        }
                        if (!entryMod.identifier().startsWith('multi')) {
                            return false;
                        }
                        // need to try and match against each dependency in the multi module
                        return entryMod.dependencies.some(
                            singleDep => singleDep.module === mod
                        );
                    });
                if (!isAnEntry) return;

                // If this module is an entry module, inject a loader in the pipeline
                // that will force creation of all our RootComponent chunks
                mod.loaders.push({
                    loader: loaderPath,
                    options: {
                        rootsDirs: rootComponentsDirsAbs
                    }
                });
            });
        });

        compiler.plugin('emit', (compilation, cb) => {
            // Prepare the manifest that the Magento backend can use
            // to pick root components for a page.
            const namedChunks = Array.from(
                Object.values(compilation.namedChunks)
            );
            const manifest = namedChunks.reduce((acc, chunk) => {
                const { rootDirective, rootComponentPath } =
                    rootComponentMap.get(chunk.name) || {};
                if (!rootDirective) return acc;

                // Index 0 is always the chunk, but it's an Array because
                // there could be a source map (which we don't care about)
                const [rootComponentFilename] = chunk.files;
                acc[chunk.name] = Object.assign(
                    {
                        chunkName: rootComponentFilename,
                        rootChunkID: chunk.id,
                        rootModuleID: moduleByPath.get(rootComponentPath).id
                    },
                    rootDirective
                );
                return acc;
            }, {});

            compilation.assets[this.manifestFileName] = new RawSource(
                JSON.stringify(manifest, null, 4)
            );
            cb();
        });
    }
}

module.exports = MagentoRootComponentsPlugin;<|MERGE_RESOLUTION|>--- conflicted
+++ resolved
@@ -50,52 +50,36 @@
                     moduleByPath.set(mod.resource, mod);
                 }
 
+                if (!isJSFile(mod.resource)) {
+                    return;
+                }
                 // To create a unique chunk for each RootComponent, we want to inject
                 // a dynamic import() for each RootComponent, within each entry point.
-<<<<<<< HEAD
-                if (!isJSFile(mod.resource)) {
-                    // But identifying entry points is hard!
-                    return;
-                }
-                // Top-level modules injected by a downstream "issuer" are not
-                // entry points.
-                let isEntrySimpleTest = mod => !mod.issuer;
-                if (this.phase === 'development') {
-                    return;
-                }
-                const isAnEntry = compilation.entries.some(entryMod => {
-                    // Check if the module being constructed matches a defined entry point
-                    if (mod === entryMod) return true;
-                    if (!entryMod.identifier().startsWith('multi')) {
-                        return false;
-                    }
-=======
->>>>>>> 30cb430a
-
                 // But identifying entry points is hard!
 
-                // Top-level modules injected by a downstream "issuer" are not
-                // entry points.
                 const isEntrySimpleTest =
                     this.phase === 'development'
+                        // Dependencies are not entry points in development.
                         ? mod => mod.resource.includes('/node_modules/')
+                        // Top-level modules injected by a downstream "issuer" are not
+                        // entry points in production.
                         : mod => !mod.issuer;
 
                 const isAnEntry =
                     isEntrySimpleTest(mod) &&
                     // Otherwise, check if the module being constructed matches a defined entry point
                     compilation.entries.some(entryMod => {
+                        // Check if the module being constructed matches a defined entry point
                         if (mod === entryMod) {
                             return true;
                         }
-                        if (!entryMod.identifier().startsWith('multi')) {
-                            return false;
-                        }
-                        // need to try and match against each dependency in the multi module
-                        return entryMod.dependencies.some(
-                            singleDep => singleDep.module === mod
-                        );
-                    });
+
+                    // If a multi-module entry is used (webpack-dev-server creates one), we
+                    // need to try and match against each dependency in the multi module
+                    return entryMod.dependencies.some(
+                        singleDep => singleDep.module === mod
+                    );
+                });
                 if (!isAnEntry) return;
 
                 // If this module is an entry module, inject a loader in the pipeline
