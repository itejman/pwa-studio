--- conflicted
+++ resolved
@@ -21,12 +21,11 @@
      * @param {string} opts.manifestFileName Name of the manifest file to be emitted from the build
      */
     constructor(opts = {}) {
-        const { rootComponentsDirs, manifestFileName, phase } = opts;
+        const { rootComponentsDirs, manifestFileName } = opts;
         this.rootComponentsDirs = rootComponentsDirs || [
             './src/RootComponents'
         ];
         this.manifestFileName = manifestFileName || 'roots-manifest.json';
-        this.phase = phase;
     }
 
     apply(compiler) {
@@ -49,44 +48,25 @@
                     // us to grab the ID during the emit phase
                     moduleByPath.set(mod.resource, mod);
                 }
-
                 // To create a unique chunk for each RootComponent, we want to inject
                 // a dynamic import() for each RootComponent, within each entry point.
-<<<<<<< HEAD
-=======
                 if (!isJSFile(mod.resource)) {
-                    return;
-                }
-                const isAnEntry = compilation.entries.some(entryMod => {
-                    // Check if the module being constructed matches a defined entry point
-                    if (mod === entryMod) return true;
-                    if (!entryMod.identifier().startsWith('multi')) {
-                        return false;
-                    }
->>>>>>> cf2b5331
-
                 // But identifying entry points is hard!
 
                 // Top-level modules injected by a downstream "issuer" are not
                 // entry points.
                 let isEntrySimpleTest = mod => !mod.issuer;
                 if (this.phase === 'development') {
-                    // Unless we're in development mode. In that case,
-                    // the best we can do is test if the entry is in node_modules.
-                    isEntrySimpleTest = mod =>
-                        mod.resource.indexOf('/node_modules/') !== -1;
+                    return;
                 }
-
-                const isAnEntry =
-                    isEntrySimpleTest(mod) &&
-                    // Otherwise, check if the module being constructed matches a defined entry point
-                    compilation.entries.some(entryMod => {
-                        if (mod === entryMod) {
-                            return true;
-                        }
+                const isAnEntry = compilation.entries.some(entryMod => {
+                    // Check if the module being constructed matches a defined entry point
+                    if (mod === entryMod) return true;
                         if (!entryMod.identifier().startsWith('multi')) {
                             return false;
                         }
+
+                    // If a multi-module entry is used (webpack-dev-server creates one), we
                         // need to try and match against each dependency in the multi module
                         return entryMod.dependencies.some(
                             singleDep => singleDep.module === mod
