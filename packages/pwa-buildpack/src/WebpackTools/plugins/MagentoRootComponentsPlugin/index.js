<<<<<<< HEAD
const fs = require('../../../util/promisified/fs');
const readdir = require('readdir-enhanced');
const optionsValidator = require('../../../util/options-validator');
const directiveParser = require('@magento/directive-parser');
const VirtualModulePlugin = require('virtual-module-webpack-plugin');
const validateConfig = optionsValidator('MagentoResolver', {
    rootComponentsDirs: 'string[]'
});
const { isAbsolute, join, relative } = require('path');
=======
const { isAbsolute, join, extname } = require('path');
const { RawSource } = require('webpack-sources');
const {
    rootComponentMap,
    seenRootComponents
} = require('./roots-chunk-loader');
>>>>>>> 4e9a2d4f

const toRootComponentMapKey = (type, variant = 'default') =>
    `RootCmp_${type}__${variant}`;

// Instances of this plugin need to be created asynchronously.
// Constructors should never be asynchronous, so these need to be
// created via a factory method. The constructor therefore checks for this enclosed object as its first argument, which only the factory method can supply.
const SEMAPHORE_TO_ENFORCE_FACTORY_METHOD_USE = {};

const isJSFile = filename => /^\.jsx?$/.test(extname(filename));

/**
 * @description webpack plugin that creates chunks for each
 * individual RootComponent in a provided array of directories, and produces a
 * file which imports each one as a separate chunk.
 */
class MagentoRootComponentsPlugin {
    static async create(opts = {}) {
        const plugin = new MagentoRootComponentsPlugin(
            SEMAPHORE_TO_ENFORCE_FACTORY_METHOD_USE,
            opts
        );
        await plugin.buildFetchModule();
        return plugin;
    }
    /**
     * @param {object} opts
     * @param {string[]} opts.rootComponentsDirs All directories to be searched for RootComponents
     */
    constructor(semaphore, opts) {
        if (semaphore !== SEMAPHORE_TO_ENFORCE_FACTORY_METHOD_USE) {
            throw new Error(
                'Cannot instantiate MagentoRootComponentsPlugin directly. Please use the async method MagentoRootComponentsPlugin.create() to return a Promise for a plugin.'
            );
        }
        validateConfig('', opts);
        this.opts = opts;
    }

    apply(compiler) {
        new VirtualModulePlugin({
            moduleName: 'FETCH_ROOT_COMPONENT',
            contents: this.contents
        }).apply(compiler);
    }

    async buildFetchModule() {
        const { context, rootComponentsDirs } = this.opts;

        // Create a list of absolute paths for root components. When a
        // relative path is found, resolve it from the root context of
        // the webpack build
        const rootComponentsDirsAbs = rootComponentsDirs.map(
            dir => (isAbsolute(dir) ? dir : join(context, dir))
        );
        const rootComponentImporters = await rootComponentsDirsAbs.reduce(
            async (importersPromise, rootComponentDir) => {
                const importerSources = await importersPromise;
                const rootComponentFiles = await readdir(rootComponentDir, {
                    basePath: rootComponentDir,
                    deep: true,
                    filter: /m?[jt]s$/
                });
                await Promise.all(
                    rootComponentFiles.map(async rootComponentFile => {
                        const rootComponentSource = await fs.readFile(
                            rootComponentFile,
                            'utf8'
                        );
                        const { directives = [], errors } = directiveParser(
                            rootComponentSource
                        );
                        if (errors.length) {
                            // for now, errors just mean no directive was found
                            return;
                        }
                        const rootComponentDirectives = directives.filter(
                            d => d.type === 'RootComponent'
                        );

<<<<<<< HEAD
                        if (rootComponentDirectives.length === 0) {
                            return;
                        }

                        if (rootComponentDirectives.length > 1) {
                            console.warn(
                                `Found more than 1 RootComponent Directive in ${rootComponentFile}. Only the first will be used`
                            );
                        }
=======
        const moduleByPath = new Map();
        compiler.plugin('compilation', compilation => {
            compilation.plugin('normal-module-loader', (loaderContext, mod) => {
                if (seenRootComponents.has(mod.resource)) {
                    // The module ("mod") has not been assigned an ID yet,
                    // so we need to keep a reference to it which will allow
                    // us to grab the ID during the emit phase
                    moduleByPath.set(mod.resource, mod);
                }

                if (!isJSFile(mod.resource)) {
                    return;
                }
                // To create a unique chunk for each RootComponent, we want to inject
                // a dynamic import() for each RootComponent, within each entry point.
                // But identifying entry points is hard!

                const isEntrySimpleTest =
                    this.phase === 'development'
                        ? // Dependencies are not entry points in development.
                          mod => mod.resource.includes('/node_modules/')
                        : // Top-level modules injected by a downstream "issuer" are not
                          // entry points in production.
                          mod => !mod.issuer;

                const isAnEntry =
                    isEntrySimpleTest(mod) &&
                    // Otherwise, check if the module being constructed matches a defined entry point
                    compilation.entries.some(entryMod => {
                        // Check if the module being constructed matches a defined entry point
                        if (mod === entryMod) {
                            return true;
                        }

                        // If a multi-module entry is used (webpack-dev-server creates one), we
                        // need to try and match against each dependency in the multi module
                        return entryMod.dependencies.some(
                            singleDep => singleDep.module === mod
                        );
                    });
                if (!isAnEntry) return;
>>>>>>> 4e9a2d4f

                        const {
                            pageTypes,
                            variant
                        } = rootComponentDirectives[0];

                        if (!pageTypes || pageTypes.length === 0) {
                            console.warn(
                                `No pageTypes specified for RootComponent ${rootComponentFile}. RootComponent will never be used.`
                            );
                        }

                        pageTypes.forEach(pageType => {
                            const key = toRootComponentMapKey(
                                pageType,
                                variant
                            );
                            importerSources[
                                key
                            ] = `() => import(/* webpackChunkName: "${key}" */'${relative(
                                context,
                                rootComponentFile
                            )}')`;
                        });
                    })
                );
                return importerSources;
            },
            Promise.resolve({})
        );

        this.contents = `
const rootComponentsMap = {
${Object.entries(rootComponentImporters)
            .map(entry => entry.join(':'))
            .join(',\n')}
};
const key = ${toRootComponentMapKey.toString()};
export default function fetchRootComponent(type, variant = 'default') {
    return rootComponentsMap[key(type, variant)]().then(m => m.default || m);
};
`;
    }
}

module.exports = MagentoRootComponentsPlugin;<|MERGE_RESOLUTION|>--- conflicted
+++ resolved
@@ -1,5 +1,5 @@
-<<<<<<< HEAD
-const fs = require('../../../util/promisified/fs');
+const { readFile: fsReadFile } = require('fs');
+const readFile = require('util').promisify(fsReadFile);
 const readdir = require('readdir-enhanced');
 const optionsValidator = require('../../../util/options-validator');
 const directiveParser = require('@magento/directive-parser');
@@ -8,14 +8,6 @@
     rootComponentsDirs: 'string[]'
 });
 const { isAbsolute, join, relative } = require('path');
-=======
-const { isAbsolute, join, extname } = require('path');
-const { RawSource } = require('webpack-sources');
-const {
-    rootComponentMap,
-    seenRootComponents
-} = require('./roots-chunk-loader');
->>>>>>> 4e9a2d4f
 
 const toRootComponentMapKey = (type, variant = 'default') =>
     `RootCmp_${type}__${variant}`;
@@ -24,8 +16,6 @@
 // Constructors should never be asynchronous, so these need to be
 // created via a factory method. The constructor therefore checks for this enclosed object as its first argument, which only the factory method can supply.
 const SEMAPHORE_TO_ENFORCE_FACTORY_METHOD_USE = {};
-
-const isJSFile = filename => /^\.jsx?$/.test(extname(filename));
 
 /**
  * @description webpack plugin that creates chunks for each
@@ -81,7 +71,7 @@
                 });
                 await Promise.all(
                     rootComponentFiles.map(async rootComponentFile => {
-                        const rootComponentSource = await fs.readFile(
+                        const rootComponentSource = await readFile(
                             rootComponentFile,
                             'utf8'
                         );
@@ -96,7 +86,6 @@
                             d => d.type === 'RootComponent'
                         );
 
-<<<<<<< HEAD
                         if (rootComponentDirectives.length === 0) {
                             return;
                         }
@@ -106,49 +95,6 @@
                                 `Found more than 1 RootComponent Directive in ${rootComponentFile}. Only the first will be used`
                             );
                         }
-=======
-        const moduleByPath = new Map();
-        compiler.plugin('compilation', compilation => {
-            compilation.plugin('normal-module-loader', (loaderContext, mod) => {
-                if (seenRootComponents.has(mod.resource)) {
-                    // The module ("mod") has not been assigned an ID yet,
-                    // so we need to keep a reference to it which will allow
-                    // us to grab the ID during the emit phase
-                    moduleByPath.set(mod.resource, mod);
-                }
-
-                if (!isJSFile(mod.resource)) {
-                    return;
-                }
-                // To create a unique chunk for each RootComponent, we want to inject
-                // a dynamic import() for each RootComponent, within each entry point.
-                // But identifying entry points is hard!
-
-                const isEntrySimpleTest =
-                    this.phase === 'development'
-                        ? // Dependencies are not entry points in development.
-                          mod => mod.resource.includes('/node_modules/')
-                        : // Top-level modules injected by a downstream "issuer" are not
-                          // entry points in production.
-                          mod => !mod.issuer;
-
-                const isAnEntry =
-                    isEntrySimpleTest(mod) &&
-                    // Otherwise, check if the module being constructed matches a defined entry point
-                    compilation.entries.some(entryMod => {
-                        // Check if the module being constructed matches a defined entry point
-                        if (mod === entryMod) {
-                            return true;
-                        }
-
-                        // If a multi-module entry is used (webpack-dev-server creates one), we
-                        // need to try and match against each dependency in the multi module
-                        return entryMod.dependencies.some(
-                            singleDep => singleDep.module === mod
-                        );
-                    });
-                if (!isAnEntry) return;
->>>>>>> 4e9a2d4f
 
                         const {
                             pageTypes,
