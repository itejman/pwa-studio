--- conflicted
+++ resolved
@@ -43,7 +43,6 @@
             return fetch(path, Object.assign({ agent }, options));
         }
     };
-<<<<<<< HEAD
 
     //     const fetchOptions = {
     //         agent: new https.Agent({ rejectUnauthorized: false })
@@ -69,33 +68,6 @@
     //         process.env.MAGENTO_ADMIN_PASSWORD
     //     );
 
-=======
-
-    //     const fetchOptions = {
-    //         agent: new https.Agent({ rejectUnauthorized: false })
-    //     };
-
-    //     const gqlClient = new ApolloClient({
-    //         fetch,
-    //         fetchOptions,
-    //         uri: new URL('/graphql', process.env.MAGENTO_BACKEND_DOMAIN).toString()
-    //     });
-    //     const resolverQuery = gql`
-    //         query resolveUrl($urlKey: String!) {
-    //             urlResolver(url: $urlKey) {
-    //                 type
-    //                 id
-    //             }
-    //         }
-    //     `;
-
-    //     const adminRestClient = createAdminRestClient(
-    //         process.env.MAGENTO_BACKEND_DOMAIN,
-    //         process.env.MAGENTO_ADMIN_USERNAME,
-    //         process.env.MAGENTO_ADMIN_PASSWORD
-    //     );
-
->>>>>>> 47fd2692
     //     const tpt = ({ website, shell, resolver }) => `
     // <!doctype html>
     // <html>
@@ -194,10 +166,7 @@
         this.devServer.after = app => {
             app.use(this.middleware);
             if (oldAfter) oldAfter(app);
-<<<<<<< HEAD
             app.use(this.middleware);
-=======
->>>>>>> 47fd2692
         };
     }
     apply(compiler) {
