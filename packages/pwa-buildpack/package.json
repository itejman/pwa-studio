{
  "name": "@magento/pwa-buildpack",
  "version": "2.1.0",
  "publishConfig": {
    "access": "public"
  },
  "description": "Build/Layout optimization tooling and Peregrine framework adapters for the Magento PWA",
  "main": "dist/index.js",
  "scripts": {
    "build": "babel src --out-dir dist --root-mode \"root\" --source-maps --copy-files",
    "build:dev": "yarn run build",
    "clean": "rimraf dist",
    "prebuild": "yarn run clean",
    "prepublishOnly": "yarn run build",
    "watch": "yarn run build --watch"
  },
  "repository": "github:magento-research/pwa-studio",
  "keywords": [
    "magento",
    "pwa",
    "babel",
    "webpack"
  ],
  "author": "Magento Commerce",
  "license": "(OSL-3.0 OR AFL-3.0)",
  "bugs": {
    "url": "https://github.com/magento-research/pwa-studio/issues"
  },
  "homepage": "https://github.com/magento-research/pwa-studio/tree/master/packages/pwa-buildpack#readme",
  "dependencies": {
    "@babel/core": "~7.3.4",
    "@babel/helper-module-imports": "~7.0.0",
    "@babel/plugin-syntax-dynamic-import": "~7.2.0",
    "@babel/plugin-transform-react-jsx": "~7.3.0",
    "@magento/directive-parser": "~0.1.6",
    "@magento/express-sharp": "~2.1.1-newdeps.1",
<<<<<<< HEAD
    "@magento/upward-js": "^2.0.0",
    "ajv": "~6.6.2",
    "apicache": "~1.2.3",
    "application-config-path": "~0.1.0",
=======
    "@magento/upward-js": "~2.1.0",
    "ajv": "~6.9.2",
    "apicache": "~1.4.0",
>>>>>>> 850c3e6f
    "babel-loader": "~8.0.5",
    "boxen": "~3.0.0",
    "chalk": "~2.4.2",
    "debug": "~4.1.1",
    "debug-error-middleware": "~1.3.0",
    "devcert": "~1.0.0",
    "dotenv": "~6.2.0",
    "execa": "~1.0.0",
    "express": "~4.16.4",
<<<<<<< HEAD
    "graphql-playground-middleware-express": "~1.7.8",
    "is-elevated": "~2.0.1",
=======
    "graphql-playground-middleware-express": "~1.7.12",
>>>>>>> 850c3e6f
    "lodash": "~4.17.11",
    "node-fetch": "~2.3.0",
    "portscanner": "~2.2.0",
    "readdir-enhanced": "~2.2.4",
    "redis": "~2.8.0",
    "virtual-module-webpack-plugin": "~0.4.1",
    "webpack": "~4.29.5",
    "webpack-sources": "~1.3.0",
    "workbox-webpack-plugin": "~3.6.3",
    "write-file-webpack-plugin": "~4.5.0"
  },
  "devDependencies": {
    "@babel/cli": "~7.2.3",
    "@babel/plugin-proposal-class-properties": "~7.3.4",
    "dedent": "~0.7.0",
    "memory-fs": "~0.4.1",
    "rimraf": "~2.6.3",
    "sharp": "~0.21.2",
    "strip-ansi": "~5.0.0",
    "terser-webpack-plugin": "~1.2.3"
  },
  "engines": {
    "node": ">=10.7.0",
    "yarn": ">=1.12.0"
  }
}<|MERGE_RESOLUTION|>--- conflicted
+++ resolved
@@ -34,16 +34,10 @@
     "@babel/plugin-transform-react-jsx": "~7.3.0",
     "@magento/directive-parser": "~0.1.6",
     "@magento/express-sharp": "~2.1.1-newdeps.1",
-<<<<<<< HEAD
-    "@magento/upward-js": "^2.0.0",
-    "ajv": "~6.6.2",
-    "apicache": "~1.2.3",
-    "application-config-path": "~0.1.0",
-=======
     "@magento/upward-js": "~2.1.0",
     "ajv": "~6.9.2",
     "apicache": "~1.4.0",
->>>>>>> 850c3e6f
+    "application-config-path": "~0.1.0",
     "babel-loader": "~8.0.5",
     "boxen": "~3.0.0",
     "chalk": "~2.4.2",
@@ -53,12 +47,8 @@
     "dotenv": "~6.2.0",
     "execa": "~1.0.0",
     "express": "~4.16.4",
-<<<<<<< HEAD
-    "graphql-playground-middleware-express": "~1.7.8",
+    "graphql-playground-middleware-express": "~1.7.12",
     "is-elevated": "~2.0.1",
-=======
-    "graphql-playground-middleware-express": "~1.7.12",
->>>>>>> 850c3e6f
     "lodash": "~4.17.11",
     "node-fetch": "~2.3.0",
     "portscanner": "~2.2.0",
