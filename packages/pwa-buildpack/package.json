--- conflicted
+++ resolved
@@ -29,29 +29,6 @@
     "url": "https://github.com/magento-research/pwa-studio/issues"
   },
   "homepage": "https://github.com/magento-research/pwa-studio/tree/master/packages/pwa-buildpack#readme",
-<<<<<<< HEAD
-  "devDependencies": {
-    "@magento/upward-js": "0.1.0",
-    "babel-cli": "^6.26.0",
-    "babel-core": "^6.26.0",
-    "babel-loader": "^7.1.3",
-    "babel-plugin-syntax-jsx": "^6.18.0",
-    "babel-plugin-transform-class-properties": "^6.24.1",
-    "babel-plugin-transform-react-jsx": "^6.24.1",
-    "babel-preset-env": "^1.6.1",
-    "dedent": "^0.7.0",
-    "jest-junit-reporter": "^1.1.0",
-    "memory-fs": "^0.4.1",
-    "nock": "^9.2.5",
-    "npm-run-all": "^4.1.2",
-    "react": "^16.4.2",
-    "rimraf": "^2.6.2",
-    "strip-ansi": "^4.0.0",
-    "supertest": "^3.0.0",
-    "webpack": "3.11.0"
-  },
-=======
->>>>>>> 30cb430a
   "dependencies": {
     "@magento/devcert": "^0.7.0",
     "@magento/directive-parser": "^0.1.1",
@@ -85,7 +62,7 @@
     "write-file-webpack-plugin": "^4.2.0"
   },
   "peerDependencies": {
-    "@magento/upward-js": "0.1.0",
+    "@magento/upward-js": "*",
     "babel-core": "^6.26.0",
     "babel-loader": "^7"
   },
