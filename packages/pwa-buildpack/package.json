--- conflicted
+++ resolved
@@ -1,13 +1,9 @@
 {
   "name": "@magento/pwa-buildpack",
-<<<<<<< HEAD
-  "version": "0.9.0",
-=======
   "version": "2.0.0-rc2.0.5",
   "publishConfig": {
     "access": "public"
   },
->>>>>>> 4e9a2d4f
   "description": "Build/Layout optimization tooling and Peregrine framework adapters for the Magento PWA",
   "main": "dist/index.js",
   "scripts": {
@@ -38,11 +34,7 @@
   "homepage": "https://github.com/magento-research/pwa-studio/tree/master/packages/pwa-buildpack#readme",
   "dependencies": {
     "@magento/directive-parser": "^0.1.1",
-<<<<<<< HEAD
-    "@magento/upward-js": "file:../upward-js",
-=======
     "@magento/upward-js": "2.0.0-rc2.0.5",
->>>>>>> 4e9a2d4f
     "ajv": "^6.1.1",
     "apollo-boost": "^0.1.15",
     "babel-helper-module-imports": "^7.0.0-beta.3",
@@ -52,43 +44,26 @@
     "cssnano": "^4.1.0",
     "debug": "^3.1.0",
     "debug-error-middleware": "^1.3.0",
-<<<<<<< HEAD
-    "express": "^4.16.2",
-    "flat-file-db": "^1.0.0",
-    "graphql": "^14.0.2",
+    "devcert": "^1.0.0",
+    "execa": "^1.0.0",
+    "express": "^4.16.3",
+    "graphql": "^0.13.2",
     "graphql-tag": "^2.9.2",
-    "harmon": "^1.3.2",
-    "hostile": "^1.3.1",
-    "http-proxy-middleware": "^0.18.0",
-    "lodash": "^4.4.2",
+    "http-proxy-middleware": "^0.19.0",
+    "lodash": "^4.17.10",
     "mini-css-extract-plugin": "^0.4.3",
     "node-fetch": "^2.2.0",
     "one-time": "^0.0.4",
-    "openport": "0.0.5",
+    "portscanner": "^2.2.0",
     "optimize-css-assets-webpack-plugin": "3.2.0",
     "post-compile-webpack-plugin": "^0.1.2",
-    "react-dom": "^16.5.0",
+    "react-dom": "^16.5.2",
     "readdir-enhanced": "^2.2.1",
     "through": "^2.3.8",
     "type-detect": "^4.0.8",
     "virtual-module-webpack-plugin": "^0.4.0",
     "webpack-manifest-plugin": "^2.0.4",
     "webpack-sources": "^1.3.0",
-=======
-    "devcert": "^1.0.0",
-    "execa": "^1.0.0",
-    "express": "^4.16.3",
-    "graphql": "^0.13.2",
-    "graphql-tag": "^2.9.2",
-    "http-proxy-middleware": "^0.19.0",
-    "lodash.get": "^4.4.2",
-    "node-fetch": "^2.2.0",
-    "one-time": "^0.0.4",
-    "portscanner": "^2.2.0",
-    "post-compile-webpack-plugin": "^0.1.2",
-    "react-dom": "^16.5.2",
-    "webpack-sources": "^1.1.0",
->>>>>>> 4e9a2d4f
     "workbox-webpack-plugin": "^3.0.0-beta.1",
     "write-file-webpack-plugin": "^4.2.0"
   },
