{
  "name": "@magento/pwa-buildpack",
  "version": "0.9.0",
  "description": "Build/Layout optimization tooling and Peregrine framework adapters for the Magento PWA",
  "main": "dist/index.js",
  "scripts": {
    "build": "babel src --out-dir dist --ignore '__tests__/,__mocks__/,__fixtures__/' --source-maps --copy-files",
    "clean": "rimraf dist",
    "prepublishOnly": "rimraf dist && npm run build",
    "watch": "npm run -s build -- --watch"
  },
  "files": [
    "dist",
    "buildpack-logo.icns"
  ],
  "engines": {
    "node": ">=8.0.0"
  },
  "repository": "github:magento-research/pwa-studio",
  "keywords": [
    "magento",
    "pwa",
    "babel",
    "webpack"
  ],
  "author": "Magento Commerce",
  "license": "SEE LICENSE IN LICENSE.txt",
  "bugs": {
    "url": "https://github.com/magento-research/pwa-studio/issues"
  },
  "homepage": "https://github.com/magento-research/pwa-studio/tree/master/packages/pwa-buildpack#readme",
<<<<<<< HEAD
  "devDependencies": {
    "babel-cli": "^6.26.0",
    "babel-core": "^6.26.0",
    "babel-loader": "^7.1.3",
    "babel-plugin-syntax-jsx": "^6.18.0",
    "babel-plugin-transform-class-properties": "^6.24.1",
    "babel-plugin-transform-react-jsx": "^6.24.1",
    "babel-preset-env": "^1.6.1",
    "dedent": "^0.7.0",
    "jest-junit-reporter": "^1.1.0",
    "memory-fs": "^0.4.1",
    "nock": "^9.2.5",
    "npm-run-all": "^4.1.2",
    "react": "^16.4.2",
    "rimraf": "^2.6.2",
    "strip-ansi": "^4.0.0",
    "supertest": "^3.0.0"
  },
=======
>>>>>>> 52ae10c1
  "dependencies": {
    "@magento/devcert": "^0.7.0",
    "@magento/directive-parser": "^0.1.1",
    "@magento/upward-js": "0.1.0",
    "ajv": "^6.1.1",
    "apollo-boost": "^0.1.15",
    "babel-helper-module-imports": "^7.0.0-beta.3",
    "babel-plugin-syntax-dynamic-import": "^6.18.0",
    "boxen": "^1.3.0",
    "chalk": "^2.4.1",
<<<<<<< HEAD
    "csso-webpack-plugin": "^1.0.0-beta.12",
=======
    "cssnano": "^4.1.0",
>>>>>>> 52ae10c1
    "debug": "^3.1.0",
    "debug-error-middleware": "^1.3.0",
    "express": "^4.16.2",
    "extract-text-webpack-plugin": "^3.0.2",
    "flat-file-db": "^1.0.0",
    "graphql": "^14.0.2",
    "graphql-tag": "^2.9.2",
    "harmon": "^1.3.2",
    "hostile": "^1.3.1",
    "http-proxy-middleware": "^0.18.0",
    "lodash.get": "^4.4.2",
    "node-fetch": "^2.2.0",
    "one-time": "^0.0.4",
    "openport": "0.0.5",
    "optimize-css-assets-webpack-plugin": "3.2.0",
    "post-compile-webpack-plugin": "^0.1.2",
    "react-dom": "^16.5.0",
    "through": "^2.3.8",
    "webpack-manifest-plugin": "^2.0.4",
    "workbox-webpack-plugin": "^3.0.0-beta.1",
    "write-file-webpack-plugin": "^4.2.0"
  },
  "peerDependencies": {
    "@magento/upward-js": "*",
    "babel-core": "^6.26.0",
    "babel-loader": "^7"
  },
  "devDependencies": {
    "babel-cli": "^6.26.0",
    "rimraf": "^2.6.2"
  }
}<|MERGE_RESOLUTION|>--- conflicted
+++ resolved
@@ -29,42 +29,17 @@
     "url": "https://github.com/magento-research/pwa-studio/issues"
   },
   "homepage": "https://github.com/magento-research/pwa-studio/tree/master/packages/pwa-buildpack#readme",
-<<<<<<< HEAD
-  "devDependencies": {
-    "babel-cli": "^6.26.0",
-    "babel-core": "^6.26.0",
-    "babel-loader": "^7.1.3",
-    "babel-plugin-syntax-jsx": "^6.18.0",
-    "babel-plugin-transform-class-properties": "^6.24.1",
-    "babel-plugin-transform-react-jsx": "^6.24.1",
-    "babel-preset-env": "^1.6.1",
-    "dedent": "^0.7.0",
-    "jest-junit-reporter": "^1.1.0",
-    "memory-fs": "^0.4.1",
-    "nock": "^9.2.5",
-    "npm-run-all": "^4.1.2",
-    "react": "^16.4.2",
-    "rimraf": "^2.6.2",
-    "strip-ansi": "^4.0.0",
-    "supertest": "^3.0.0"
-  },
-=======
->>>>>>> 52ae10c1
   "dependencies": {
     "@magento/devcert": "^0.7.0",
     "@magento/directive-parser": "^0.1.1",
-    "@magento/upward-js": "0.1.0",
+    "@magento/upward-js": "file:../upward-js",
     "ajv": "^6.1.1",
     "apollo-boost": "^0.1.15",
     "babel-helper-module-imports": "^7.0.0-beta.3",
     "babel-plugin-syntax-dynamic-import": "^6.18.0",
     "boxen": "^1.3.0",
     "chalk": "^2.4.1",
-<<<<<<< HEAD
-    "csso-webpack-plugin": "^1.0.0-beta.12",
-=======
     "cssnano": "^4.1.0",
->>>>>>> 52ae10c1
     "debug": "^3.1.0",
     "debug-error-middleware": "^1.3.0",
     "express": "^4.16.2",
@@ -91,9 +66,5 @@
     "@magento/upward-js": "*",
     "babel-core": "^6.26.0",
     "babel-loader": "^7"
-  },
-  "devDependencies": {
-    "babel-cli": "^6.26.0",
-    "rimraf": "^2.6.2"
   }
 }