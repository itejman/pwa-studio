# PWADevServer

Utility for configuring a development OS and a `webpack-dev-server` for PWA
development.

## Usage

In `webpack.config.js`:

```js
const path = require('path');
const buildpack = require('@magento/pwa-buildpack');
const PWADevServer = buildpack.Webpack.PWADevServer;

module.exports = async env => {
    const config {
        /* webpack entry, output, rules, etc */

        devServer: await PWADevServer.configure({
            publicPath: '/pub/static/frontend/Vendor/project/en_US/',
            backendDomain: 'https://magento2.localdomain',
            serviceWorkerFileName: 'sw.js',
            paths: {
<<<<<<< HEAD
                output: path.resolve(__dirname, 'web/'),
=======
                output: path.resolve(__dirname, 'dist/'),
>>>>>>> 4e9a2d4f
            },
            id: 'magento-venia'
        })
    };

    config.output.publicPath = config.devServer.publicPath;

    return config;
}
```

- ⚠️ `PWADevServer.configure()` is async and returns a Promise, so a webpack
    config that uses it must use the [Exporting a Promise configuration type](https://webpack.js.org/configuration/configuration-types/#exporting-a-promise).
    The newer `async/await` syntax looks cleaner than using Promises directly.
- ⚠️ The emitted `devServer` object may have a custom `publicPath`. For best
    ServiceWorker functionality, set `config.output.publicPath` to this value
    once the `devServer` is created and before creating a ServiceWorker plugin.

### Purpose

The typical webpack local development scenario uses [the devServer settings in
`webpack.config.js`](https://webpack.js.org/configuration/dev-server/) to create
a temporary local HTTP server for showing edits in real time.

PWA development has a couple of particular needs:

- The host must be _secure_ and _trusted_ to allow ServiceWorker operation
- The host must be _unique_ to prevent ServiceWorker collisions

Furthermore, Magento PWAs are Magento 2 themes running on Magento 2 stores, so
they need to proxy backend requests to the backing store in a customized way.

PWADevServer` handles all these needs:

- Creates and caches a custom local hostname for the current project
- Adds the custom local hostname to `/etc/hosts`   🔐
- Creates and caches an SSL certificate for the custom local hostname
- Adds the certificate to the OS-level keychain so browsers trust it  🔐
- Customizes the `webpack-dev-server` instance to:
  - Proxy all asset requests not managed by webpack to the Magento store
  - Emulate the public path settings of the Magento store
  - Automatically switch domain names in HTML attributes
  - Debug or disable ServiceWorkers

*The 🔐  in the above list indicates that you may be asked for a password at
this step.*

### API

`PWADevServer` has only one method: `.configure(options)`. It returns a Promise
for an object that can be assigned to the `devServer` property in webpack
configuration.

#### `PWADevServer.configure(options: PWADevServerOptions): Promise<devServer>`

#### `options`

- `id: string`: **Required.** A unique ID for this project. Project name is
   recommended, but you can use any domain-name-safe string. If you're
   developing several copies of a project simultaneously, you can use this ID to
   distinguish them in the internal tooling; for example, this id will be used
   to create your dev domain name.
- `publicPath: string`: **Required.** The public path of project assets in the
   backend server, e.g. `'/'`: **Required.** The URL of the backing store.
- `paths: object`: **Required.** Local absolute paths to project folders.
  - `output`: Directory for built JavaScript files.
- `serviceWorkerFileName: string`: **Required.** The name of the ServiceWorker
   file this project generates, e.g. `'sw.js'`.
- `changeOrigin: boolean`: ⚠️ **(experimental)** Try to parse any HTML responses
   from the proxied Magento backend, and replace its domain name with the
   dev server domain name. Default `false`.<|MERGE_RESOLUTION|>--- conflicted
+++ resolved
@@ -17,19 +17,11 @@
         /* webpack entry, output, rules, etc */
 
         devServer: await PWADevServer.configure({
-            publicPath: '/pub/static/frontend/Vendor/project/en_US/',
-            backendDomain: 'https://magento2.localdomain',
-            serviceWorkerFileName: 'sw.js',
-            paths: {
-<<<<<<< HEAD
-                output: path.resolve(__dirname, 'web/'),
-=======
-                output: path.resolve(__dirname, 'dist/'),
->>>>>>> 4e9a2d4f
-            },
-            id: 'magento-venia'
+            publicPath: '/',
+            provideSecureHost: true
         })
     };
+
 
     config.output.publicPath = config.devServer.publicPath;
 
@@ -83,17 +75,11 @@
 
 #### `options`
 
-- `id: string`: **Required.** A unique ID for this project. Project name is
+- `id: string`: A unique ID for this project. Project name is
    recommended, but you can use any domain-name-safe string. If you're
    developing several copies of a project simultaneously, you can use this ID to
    distinguish them in the internal tooling; for example, this id will be used
    to create your dev domain name.
+- `provideSecureHost: object|boolean`: Create and use a unique secure HTTPS host for this project. If an object, can contain properties `subdomain`, `exactDomain`, and `addUniqueHash` to customize.
 - `publicPath: string`: **Required.** The public path of project assets in the
-   backend server, e.g. `'/'`: **Required.** The URL of the backing store.
-- `paths: object`: **Required.** Local absolute paths to project folders.
-  - `output`: Directory for built JavaScript files.
-- `serviceWorkerFileName: string`: **Required.** The name of the ServiceWorker
-   file this project generates, e.g. `'sw.js'`.
-- `changeOrigin: boolean`: ⚠️ **(experimental)** Try to parse any HTML responses
-   from the proxied Magento backend, and replace its domain name with the
-   dev server domain name. Default `false`.+   backend server, e.g. `'/'`: **Required.** The URL of the backing store.