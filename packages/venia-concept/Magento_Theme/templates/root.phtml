<?php
/**
 * Copyright © Magento, Inc. All rights reserved.
 * See COPYING.txt for license details.
 */

/**
 * Try not to put things in this file.
 */

// @codingStandardsIgnoreFile
/** @var $block Magento\Pwa\Block\Bundle */
?>
<!doctype html>
<html>
  <head>
    <meta charset="utf-8">
    <title>Venia</title>
    <meta http-equiv="X-UA-Compatible" content="IE=edge">
    <meta name="viewport" content="width=device-width, initial-scale=1.0">
    <link rel="stylesheet" type="text/css" href="/static/frontend/Magento/venia/en_US/critical.css" />
  </head>
  <body>
    <div id="root"></div>
<<<<<<< HEAD
    <?php
      /**
       * The proxy server sends a value of "development" for this custom header,
       * so we know, despite the proxy mimicking a real browser in other ways,
       * that we are in development mode and no vendor bundle is being generated.
       * This is a hack that should last only until decoupling of the middle tier.
       */
      $nodeEnvHeader = 'HTTP_X_NODE_ENV';
      $nodeEnv = 'unknown';
      if (isset($_SERVER[$nodeEnvHeader])) {
        $nodeEnv = strtolower($_SERVER[$nodeEnvHeader]);
      }
      echo "<!-- X_NODE_ENV is '" . $nodeEnv . "' -->\n";
      if ( $nodeEnv == "development" ) { ?>
    <!-- Not emitting vendor bundle in development mode -->
    <?php } else { ?>
    <script defer src="/static/frontend/Magento/venia/en_US/js/vendor.js"></script>
    <?php } ?>
=======
    <script defer src="/static/frontend/Magento/venia/en_US/js/vendor.js"></script>
>>>>>>> cf2b5331
    <script defer src="/static/frontend/Magento/venia/en_US/js/client.js"></script>
  </body>
</html><|MERGE_RESOLUTION|>--- conflicted
+++ resolved
@@ -22,7 +22,6 @@
   </head>
   <body>
     <div id="root"></div>
-<<<<<<< HEAD
     <?php
       /**
        * The proxy server sends a value of "development" for this custom header,
@@ -41,9 +40,6 @@
     <?php } else { ?>
     <script defer src="/static/frontend/Magento/venia/en_US/js/vendor.js"></script>
     <?php } ?>
-=======
-    <script defer src="/static/frontend/Magento/venia/en_US/js/vendor.js"></script>
->>>>>>> cf2b5331
     <script defer src="/static/frontend/Magento/venia/en_US/js/client.js"></script>
   </body>
 </html>