import { RestApi } from '@magento/peregrine';

import { dispatch, getState } from 'src/store';
import checkoutActions from 'src/actions/checkout';
import {
    mockGetItem,
    mockSetItem,
    mockRemoveItem
} from '@magento/util/simplePersistence';
import actions from '../actions';
import {
    addItemToCart,
    updateItemInCart,
    removeItemFromCart,
    createCart,
    getCartDetails,
    toggleCart,
    writeImageToCache
} from '../asyncActions';

jest.mock('src/store');

const thunkArgs = [dispatch, getState];
const { request } = RestApi.Magento2;

beforeAll(() => {
    getState.mockImplementation(() => ({
        app: { drawer: null },
        cart: { cartId: 'CART_ID' },
        user: { isSignedIn: false }
    }));
});

afterEach(() => {
    dispatch.mockClear();
    request.mockClear();
    getState.mockClear();
    mockGetItem.mockClear();
    mockSetItem.mockClear();
    mockRemoveItem.mockClear();
});

afterAll(() => {
    getState.mockRestore();
});

describe('createCart', () => {
    test('it returns a thunk', () => {
        expect(createCart()).toBeInstanceOf(Function);
    });

    test('its thunk returns undefined', async () => {
        getState.mockImplementationOnce(() => ({
            cart: {},
            user: { isSignedIn: false }
        }));

        const result = await createCart()(...thunkArgs);

        expect(result).toBeUndefined();
    });

    test('its thunk earlies out if a cartId already exists in state', async () => {
        await createCart()(...thunkArgs);

        expect(dispatch).not.toHaveBeenCalled();
        expect(request).not.toHaveBeenCalled();
    });

    test('its thunk uses the cart from storage', async () => {
        getState.mockImplementationOnce(() => ({
            cart: {},
            user: { isSignedIn: false }
        }));
        const storedCartId = 'STORED_CART_ID';
        mockGetItem.mockImplementationOnce(() => storedCartId);

        await createCart()(...thunkArgs);

        expect(mockGetItem).toHaveBeenCalledWith('cartId');
        expect(dispatch).toHaveBeenNthCalledWith(1, checkoutActions.reset());
        expect(dispatch).toHaveBeenNthCalledWith(
            2,
            actions.getCart.receive(storedCartId)
        );
        expect(dispatch).toHaveBeenCalledTimes(2);
        expect(request).not.toHaveBeenCalled();
    });

    test('its thunk dispatches actions on success', async () => {
        getState.mockImplementationOnce(() => ({
            cart: {},
            user: { isSignedIn: false }
        }));
        const response = 'NEW_CART_ID';
        request.mockResolvedValueOnce(response);

        await createCart()(...thunkArgs);

        expect(dispatch).toHaveBeenNthCalledWith(1, checkoutActions.reset());
        expect(dispatch).toHaveBeenNthCalledWith(2, actions.getCart.request());
        expect(dispatch).toHaveBeenNthCalledWith(
            3,
            actions.getCart.receive(response)
        );
        expect(dispatch).toHaveBeenCalledTimes(3);
        expect(mockSetItem).toHaveBeenCalledWith('cartId', response);
    });

    test('its thunk calls the appropriate endpoint when user is signed in', async () => {
        getState.mockImplementationOnce(() => ({
            cart: {},
            user: { isSignedIn: true }
        }));

        await createCart()(...thunkArgs);

        const authedEndpoint = '/rest/V1/carts/mine';
        expect(request).toHaveBeenCalledWith(authedEndpoint, {
            method: 'POST'
        });
    });

    test('its thunk dispatches actions on failure', async () => {
        mockGetItem.mockImplementationOnce(() => {});
        getState.mockImplementationOnce(() => ({
            cart: {},
            user: { isSignedIn: false }
        }));
        const error = new Error('ERROR');
        request.mockRejectedValueOnce(error);

        await createCart()(...thunkArgs);

        expect(dispatch).toHaveBeenNthCalledWith(1, checkoutActions.reset());
        expect(dispatch).toHaveBeenNthCalledWith(2, actions.getCart.request());
        expect(dispatch).toHaveBeenNthCalledWith(
            3,
            actions.getCart.receive(error)
        );
        expect(dispatch).toHaveBeenCalledTimes(3);
    });
});

describe('addItemToCart', () => {
    const payload = { item: 'ITEM', quantity: 1 };

    test('it returns a thunk', () => {
        expect(addItemToCart()).toBeInstanceOf(Function);
    });

    test('its thunk returns undefined', async () => {
        const result = await addItemToCart()(...thunkArgs);

        expect(result).toBeUndefined();
    });

    // test('addItemToCart thunk dispatches actions on success', async () => {
    //     const payload = { item: 'ITEM', quantity: 1 };
    //     const cartItem = 'CART_ITEM';

    //     request.mockResolvedValueOnce(cartItem);
    //     await addItemToCart(payload)(...thunkArgs);

    //     expect(dispatch).toHaveBeenNthCalledWith(
    //         1,
    //         actions.addItem.request(payload)
    //     );
    //     expect(dispatch).toHaveBeenNthCalledWith(2, expect.any(Function));
    //     expect(dispatch).toHaveBeenNthCalledWith(3, expect.any(Function));
    //     expect(dispatch).toHaveBeenNthCalledWith(
    //         4,
    //         actions.addItem.receive({ cartItem, ...payload })
    //     );
    //     expect(dispatch).toHaveBeenCalledTimes(4);
    // });

    test('its thunk dispatches actions on success', async () => {
        // Test setup.
        const cartItem = 'CART_ITEM';
        request.mockResolvedValueOnce(cartItem);

        // Call the function.
        await addItemToCart(payload)(...thunkArgs);

        // Make assertions.
        expect(dispatch).toHaveBeenNthCalledWith(
            1,
            actions.addItem.request(payload)
        );
        // getCartDetails
        expect(dispatch).toHaveBeenNthCalledWith(2, expect.any(Function));
        // toggleDrawer
        expect(dispatch).toHaveBeenNthCalledWith(3, expect.any(Function));
        expect(dispatch).toHaveBeenNthCalledWith(
            4,
            actions.addItem.receive({
                cartItem,
                item: payload.item,
                quantity: payload.quantity
            })
        );
        expect(dispatch).toHaveBeenCalledTimes(4);
    });

    // test('it calls writeImageToCache', async () => {
    //     writeImageToCache.mockImplementationOnce(() => {});

    //     await updateItemInCart(payload)(...thunkArgs);

    //     expect(writeImageToCache).toHaveBeenCalled();
    // });

    test('its thunk dispatches special failure if cartId is not present', async () => {
        getState.mockImplementationOnce(() => ({
            cart: {
                /* Purposefully no cartId here */
            },
            user: { isSignedIn: false }
        }));

        const error = new Error('Missing required information: cartId');
        error.noCartId = true;

        await addItemToCart(payload)(...thunkArgs);

        expect(dispatch).toHaveBeenNthCalledWith(
            1,
            actions.addItem.request(payload)
        );
        expect(dispatch).toHaveBeenNthCalledWith(
            2,
            actions.addItem.receive(error)
        );
        // createCart
        expect(dispatch).toHaveBeenNthCalledWith(3, expect.any(Function));
    });

    test('its thunk tries to recreate a cart on 404 failure', async () => {
        const error = new Error('ERROR');
        error.response = {
            status: 404
        };
        request.mockRejectedValueOnce(error);

        await addItemToCart(payload)(...thunkArgs);

        expect(dispatch).toHaveBeenNthCalledWith(
            1,
            actions.addItem.request(payload)
        );
        expect(dispatch).toHaveBeenNthCalledWith(
            2,
            actions.addItem.receive(error)
        );
        // createCart
        expect(dispatch).toHaveBeenNthCalledWith(3, expect.any(Function));

        // And then the thunk is called again.

        expect(request).toHaveBeenCalledTimes(2);
    });

    test('its thunk uses the appropriate endpoint when user is signed in', async () => {
        getState.mockImplementationOnce(() => ({
            cart: { cartId: 'SOME_CART_ID' },
            user: { isSignedIn: true }
        }));

        await addItemToCart(payload)(...thunkArgs);

        const authedEndpoint = '/rest/V1/carts/mine/items';
        expect(request).toHaveBeenCalledWith(authedEndpoint, {
            method: 'POST',
            body: expect.any(String)
        });
    });
});

describe('removeItemFromCart', () => {
    const payload = { item: { item_id: 1 } };

    test('it returns a thunk', () => {
        expect(removeItemFromCart(payload)).toBeInstanceOf(Function);
    });

    test('its thunk returns undefined', async () => {
        const result = await removeItemFromCart(payload)(...thunkArgs);

        expect(result).toBeUndefined();
    });

    test('its thunk dispatches actions on success', async () => {
        const response = 1;
        request.mockResolvedValueOnce(response);

        await removeItemFromCart(payload)(...thunkArgs);

        expect(dispatch).toHaveBeenCalledTimes(3);
        expect(dispatch).toHaveBeenNthCalledWith(
            1,
            actions.removeItem.request(payload)
        );
        expect(dispatch).toHaveBeenNthCalledWith(
            2,
            actions.removeItem.receive({
                cartItem: response,
                item: payload.item,
                cartItemCount: 0
            })
        );
        // getCartDetails
        expect(dispatch).toHaveBeenNthCalledWith(3, expect.any(Function));
    });

    test('its thunk dispatches special failure if cartId is not present', async () => {
        getState.mockImplementationOnce(() => ({ cart: {} }));

        const error = new Error('Missing required information: cartId');
        error.noCartId = true;

        await removeItemFromCart(payload)(...thunkArgs);

        expect(dispatch).toHaveBeenNthCalledWith(
            1,
            actions.removeItem.request(payload)
        );
        expect(dispatch).toHaveBeenNthCalledWith(
            2,
            actions.removeItem.receive(error)
        );
        // createCart
        expect(dispatch).toHaveBeenNthCalledWith(3, expect.any(Function));

        expect(mockRemoveItem).toHaveBeenCalledWith('cartId');
    });

    test('its thunk tries to recreate a cart on 404 failure', async () => {
        const error = new Error('ERROR');
        error.response = {
            status: 404
        };
        request.mockRejectedValueOnce(error);

        await removeItemFromCart(payload)(...thunkArgs);

        expect(dispatch).toHaveBeenNthCalledWith(
            1,
            actions.removeItem.request(payload)
        );
        expect(dispatch).toHaveBeenNthCalledWith(
            2,
            actions.removeItem.receive(error)
        );
        // createCart
        expect(dispatch).toHaveBeenNthCalledWith(3, expect.any(Function));

        // And then the thunk is called again.

        expect(request).toHaveBeenCalledTimes(2);
    });

    test('its thunk clears the cartId when removing the last item in the cart', async () => {
        getState.mockImplementationOnce(() => ({
            cart: { cartId: 'CART', details: { items_count: 1 } },
            user: { isSignedIn: false }
        }));

        await removeItemFromCart(payload)(...thunkArgs);

        expect(mockRemoveItem).toHaveBeenCalledWith('cartId');
    });

    test('its thunk uses the proper endpoint when user is signed in', async () => {
        getState.mockImplementationOnce(() => ({
            cart: { cartId: 'UNIT_TEST' },
            user: { isSignedIn: true }
        }));

        await removeItemFromCart(payload)(...thunkArgs);

        const authedEndpoint = `/rest/V1/carts/mine/items/${
            payload.item.item_id
        }`;
        expect(request).toHaveBeenCalledWith(authedEndpoint, {
            method: 'DELETE'
        });
    });
});

describe('updateItemInCart', () => {
    const payload = {
        item: { item_id: 1 },
        quantity: 1
    };
    const targetItemId = 2;

    test('it returns a thunk', () => {
        expect(updateItemInCart(payload, targetItemId)).toBeInstanceOf(
            Function
        );
    });

    test('its thunk returns undefined', async () => {
        const result = await updateItemInCart(payload, targetItemId)(
            ...thunkArgs
        );

        expect(result).toBeUndefined();
    });

    test('its thunk dispatches actions on success', async () => {
        const response = 7;
        request.mockResolvedValueOnce(response);

        await updateItemInCart(payload, targetItemId)(...thunkArgs);

        expect(dispatch).toHaveBeenCalledTimes(4);
        expect(dispatch).toHaveBeenNthCalledWith(
            1,
            actions.updateItem.request(payload)
        );
        expect(dispatch).toHaveBeenNthCalledWith(
            2,
            actions.updateItem.receive({
                cartItem: response,
                item: payload.item,
                quantity: payload.quantity
            })
        );
        // getCartDetails
        expect(dispatch).toHaveBeenNthCalledWith(3, expect.any(Function));
        // closeOptionsDrawer
        expect(dispatch).toHaveBeenNthCalledWith(4, expect.any(Function));
    });

    // test('it calls writeImageToCache', async () => {
    //     writeImageToCache.mockImplementationOnce(() => {});

    //     await updateItemInCart(payload, targetItemId)(...thunkArgs);

    //     expect(writeImageToCache).toHaveBeenCalled();
    // });

    test('its thunk dispatches special failure if cartId is not present', async () => {
        getState.mockImplementationOnce(() => ({
            cart: {
                /* cartId is purposefully not present */
            },
            user: { isSignedIn: false }
        }));

        const error = new Error('Missing required information: cartId');
        error.noCartId = true;

        await updateItemInCart(payload, targetItemId)(...thunkArgs);

        expect(dispatch).toHaveBeenNthCalledWith(
            1,
            actions.updateItem.request(payload)
        );
        expect(dispatch).toHaveBeenNthCalledWith(
            2,
            actions.updateItem.receive(error)
        );
        // createCart
        expect(dispatch).toHaveBeenNthCalledWith(3, expect.any(Function));
    });

    test('its thunk tries to recreate a cart on 404 failure', async () => {
        const error = new Error('ERROR');
        error.response = {
            status: 404
        };
        request.mockRejectedValueOnce(error);

        await updateItemInCart(payload, targetItemId)(...thunkArgs);

        expect(dispatch).toHaveBeenNthCalledWith(
            1,
            actions.updateItem.request(payload)
        );
        expect(dispatch).toHaveBeenNthCalledWith(
            2,
            actions.updateItem.receive(error)
        );
        // createCart
        expect(dispatch).toHaveBeenNthCalledWith(3, expect.any(Function));

        // And then the thunk is called again.

        expect(request).toHaveBeenCalledTimes(2);
    });

    test('its thunk uses the proper endpoint when the user is signed in', async () => {
        getState.mockImplementationOnce(() => ({
            cart: { cartId: 'UNIT_TEST' },
            user: { isSignedIn: true }
        }));

        await updateItemInCart(payload, targetItemId)(...thunkArgs);

        const authedEndpoint = `/rest/V1/carts/mine/items/${targetItemId}`;
        expect(request).toHaveBeenCalledWith(authedEndpoint, {
            method: 'PUT',
            body: expect.any(String)
        });
    });
});

describe('getCartDetails', () => {
    const payload = { forceRefresh: true };

    test('it returns a thunk', () => {
        expect(getCartDetails(payload)).toBeInstanceOf(Function);
    });

    test('its thunk returns undefined', async () => {
        const result = await getCartDetails(payload)(...thunkArgs);

        expect(result).toBeUndefined();
    });

    test('its thunk creates a cart if no id is found', async () => {
        getState.mockImplementationOnce(() => ({
            cart: {
                /* cartId purposefully not present */
            },
            user: { isSignedIn: false }
        }));

<<<<<<< HEAD
        await getCartDetails(payload)(...thunkArgs);
=======
test('removeItemFromCart resets the guest cart when removing the last item in the cart', async () => {
    getState.mockImplementationOnce(() => ({
        cart: { guestCartId: 'CART', details: { items_count: 1 } }
    }));
    const payload = { item: 'ITEM' };
>>>>>>> ddcd58a0

        // createCart
        expect(dispatch).toHaveBeenNthCalledWith(1, expect.any(Function));
    });

    test('its thunk dispatches actions on success', async () => {
        const mockDetails = { items: [] };
        request
            // fetchCartPart (details)
            .mockResolvedValueOnce(mockDetails)
            // fetchCartPart (payment methods)
            .mockResolvedValueOnce(2)
            // fetchCartPart (totals)
            .mockResolvedValueOnce(3);

        await getCartDetails(payload)(...thunkArgs);

        expect(dispatch).toHaveBeenCalledTimes(2);
        expect(dispatch).toHaveBeenNthCalledWith(
            1,
            actions.getDetails.request('CART_ID')
        );
        expect(dispatch).toHaveBeenNthCalledWith(
            2,
            actions.getDetails.receive({
                details: mockDetails,
                paymentMethods: 2,
                totals: 3
            })
        );
    });

    test('its thunk dispatches actions on failure', async () => {
        const error = new Error('ERROR');
        request.mockRejectedValueOnce(error);

        await getCartDetails(payload)(...thunkArgs);

        expect(dispatch).toHaveBeenCalledTimes(2);
        expect(dispatch).toHaveBeenNthCalledWith(
            1,
            actions.getDetails.request('CART_ID')
        );
        expect(dispatch).toHaveBeenNthCalledWith(
            2,
            actions.getDetails.receive(error)
        );
    });

    test('its thunk tries to recreate a cart on 404 failure', async () => {
        const error = new Error('ERROR');
        error.response = {
            status: 404
        };
        request.mockRejectedValueOnce(error);

        await getCartDetails(payload)(...thunkArgs);

        expect(dispatch).toHaveBeenNthCalledWith(
            1,
            actions.getDetails.request('CART_ID')
        );
        expect(dispatch).toHaveBeenNthCalledWith(
            2,
            actions.getDetails.receive(error)
        );
        // createCart
        expect(dispatch).toHaveBeenNthCalledWith(3, expect.any(Function));

        // And then the thunk is called again.

        // three (3) fetchCartParts x two (2) thunk calls (initial, then the retry) = 6.
        expect(request).toHaveBeenCalledTimes(6);
    });

    test('its thunk merges cached item images into details', async () => {
        // Mock getting the image cache from storage.
        const cache = { SKU_1: 'IMAGE_1' };
        mockGetItem.mockResolvedValueOnce(cache);

        const items = [
            { image: 'IMAGE_0', sku: 'SKU_0' },
            { sku: 'SKU_1' },
            { sku: 'SKU_2' }
        ];
        const expected = [
            items[0],
            { ...items[1], image: cache.SKU_1, options: [] },
            { ...items[2], image: {}, options: [] }
        ];
        const mockDetails = { items };
        request
            // fetchCartPart (details)
            .mockResolvedValueOnce(mockDetails)
            // fetchCartPart (payment methods)
            .mockResolvedValueOnce(2)
            // fetchCartPart (totals)
            .mockResolvedValueOnce(3);

        await getCartDetails(payload)(...thunkArgs);

        expect(dispatch).toHaveBeenCalledTimes(2);
        expect(dispatch).toHaveBeenNthCalledWith(
            1,
            actions.getDetails.request('CART_ID')
        );
        expect(dispatch).toHaveBeenNthCalledWith(
            2,
            actions.getDetails.receive({
                details: { items: expected },
                paymentMethods: 2,
                totals: 3
            })
        );
    });

    test('its thunk uses the proper endpoint when the user is signed in', async () => {
        getState.mockImplementationOnce(() => ({
            cart: { cartId: 'UNIT_TEST' },
            user: { isSignedIn: true }
        }));

        await getCartDetails(payload)(...thunkArgs);

        const authedEndpoints = {
            details: '/rest/V1/carts/mine/',
            paymentMethods: '/rest/V1/carts/mine/payment-methods',
            totals: '/rest/V1/carts/mine/totals'
        };
        const cacheArg = expect.any(Object);
        expect(request).toHaveBeenNthCalledWith(
            1,
            authedEndpoints.details,
            cacheArg
        );
        expect(request).toHaveBeenNthCalledWith(
            2,
            authedEndpoints.paymentMethods,
            cacheArg
        );
        expect(request).toHaveBeenNthCalledWith(
            3,
            authedEndpoints.totals,
            cacheArg
        );
    });
});

describe('toggleCart', () => {
    test('it returns a thunk', () => {
        expect(toggleCart()).toBeInstanceOf(Function);
    });

    test('its thunk returns undefined', async () => {
        const result = await toggleCart()(...thunkArgs);

        expect(result).toBeUndefined();
    });

    test('its thunk exits if app state is not present', async () => {
        getState.mockImplementationOnce(() => ({
            /* app is purposefully not present */
            cart: {}
        }));

<<<<<<< HEAD
        await toggleCart()(...thunkArgs);

        expect(dispatch).not.toHaveBeenCalled();
=======
test('getCartDetails thunk deletes an old cart id and recreates a guest cart if cart ID is expired', async () => {
    const tempStorage = {};
    mockSetItem.mockImplementation((key, value) => {
        tempStorage[key] = value;
>>>>>>> ddcd58a0
    });

    test('its thunk exits if cart state is not present', async () => {
        getState.mockImplementationOnce(() => ({
            app: {}
            /* cart is purposefully not present */
        }));

        await toggleCart()(...thunkArgs);

        expect(dispatch).not.toHaveBeenCalled();
    });

    test('its thunk closes the drawer if it is open', async () => {
        getState.mockImplementationOnce(() => ({
            app: { drawer: 'cart' },
            cart: {}
        }));

        await toggleCart()(...thunkArgs);

        const closeDrawer = expect.any(Function);
        expect(dispatch).toHaveBeenNthCalledWith(1, closeDrawer);
    });

    test('its thunk opens the drawer and refreshes the cart', async () => {
        await toggleCart()(...thunkArgs);

        expect(dispatch).toHaveBeenCalledTimes(2);
        const toggleDrawer = expect.any(Function);
        expect(dispatch).toHaveBeenNthCalledWith(1, toggleDrawer);
        const getCartDetails = expect.any(Function);
        expect(dispatch).toHaveBeenNthCalledWith(2, getCartDetails);
    });
});

describe('writeImageToCache', () => {
    test('it does nothing when the item has no sku', async () => {
        const noSku = {
            media_gallery_entries: [
                {
                    position: 1,
                    url: 'http://example.com'
                }
            ]
        };

        await writeImageToCache(noSku);

        expect(mockGetItem).not.toHaveBeenCalled();
    });

    test('it does nothing when the item is missing entries', async () => {
        const noImages = {
            sku: 'INVISIBLE'
            /* media_gallery_entries is purposefully omitted */
        };

        await writeImageToCache(noImages);

        expect(mockGetItem).not.toHaveBeenCalled();
    });

    test('it does nothing when the item has zero entries', async () => {
        const emptyImages = {
            sku: 'INVISIBLE',
            media_gallery_entries: []
        };

        await addItemToCart(emptyImages);

        expect(mockGetItem).not.toHaveBeenCalled();
    });

    test('it stores product images in local cache when they have positions', async () => {
        const item = {
            sku: 'HELLO',
            media_gallery_entries: [
                {
                    position: 2,
                    url: 'http://example.com/second'
                },
                {
                    position: 1,
                    url: 'http://example.com/first'
                }
            ]
        };

        await writeImageToCache(item);

        expect(mockGetItem).toHaveBeenCalledWith('imagesBySku');
        expect(mockSetItem).toHaveBeenCalledWith(
            'imagesBySku',
            expect.objectContaining({
                HELLO: { position: 1, url: 'http://example.com/first' }
            })
        );
    });

    test('it stores product images when they do not have positions', async () => {
        // With unpositioned images.
        const itemWithUnpositionedImages = {
            sku: 'GOODBYE',
            media_gallery_entries: [
                {
                    url: 'http://example.com'
                }
            ]
        };

        await writeImageToCache(itemWithUnpositionedImages);

        expect(mockGetItem).toHaveBeenCalledWith('imagesBySku');
        expect(mockSetItem).toHaveBeenCalledWith(
            'imagesBySku',
            expect.objectContaining({
                GOODBYE: { url: 'http://example.com' }
            })
        );
    });

    test('it reuses product images from cache', async () => {
        const sameItem = {
            sku: 'SAME_ITEM',
            media_gallery_entries: [{ url: 'http://example.com/same/item' }]
        };

        const fakeImageCache = {};
        mockGetItem
            .mockReturnValueOnce(fakeImageCache)
            .mockReturnValueOnce(fakeImageCache);

        await writeImageToCache(sameItem);
        expect(mockSetItem).toHaveBeenCalledTimes(1);

        await writeImageToCache(sameItem);
        // mockSetItem should still have only been called once.
        expect(mockSetItem).toHaveBeenCalledTimes(1);
    });
});<|MERGE_RESOLUTION|>--- conflicted
+++ resolved
@@ -529,18 +529,14 @@
             user: { isSignedIn: false }
         }));
 
-<<<<<<< HEAD
         await getCartDetails(payload)(...thunkArgs);
-=======
-test('removeItemFromCart resets the guest cart when removing the last item in the cart', async () => {
-    getState.mockImplementationOnce(() => ({
-        cart: { guestCartId: 'CART', details: { items_count: 1 } }
-    }));
-    const payload = { item: 'ITEM' };
->>>>>>> ddcd58a0
 
         // createCart
         expect(dispatch).toHaveBeenNthCalledWith(1, expect.any(Function));
+    });
+
+    test.skip('its thunk deletes an old cart id and recreates a cart if cart ID is expired', async () => {
+        // TODO: 655
     });
 
     test('its thunk dispatches actions on success', async () => {
@@ -703,16 +699,9 @@
             cart: {}
         }));
 
-<<<<<<< HEAD
         await toggleCart()(...thunkArgs);
 
         expect(dispatch).not.toHaveBeenCalled();
-=======
-test('getCartDetails thunk deletes an old cart id and recreates a guest cart if cart ID is expired', async () => {
-    const tempStorage = {};
-    mockSetItem.mockImplementation((key, value) => {
-        tempStorage[key] = value;
->>>>>>> ddcd58a0
     });
 
     test('its thunk exits if cart state is not present', async () => {
