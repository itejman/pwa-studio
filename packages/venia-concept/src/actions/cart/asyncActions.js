--- conflicted
+++ resolved
@@ -80,25 +80,20 @@
                 ? signedInCartEndpoint
                 : guestCartEndpoint;
 
-<<<<<<< HEAD
             const response = await request(cartEndpoint, {
                 method: 'POST',
                 body: JSON.stringify({ cartItem })
             });
 
-            dispatch(
-                actions.addItem.receive({ cartItem: response, item, quantity })
-            );
-
-=======
->>>>>>> 24ea2e5b
             // 2019-02-07  Moved these dispatches to the success clause of
             // addItemToCart. The cart should only open on success.
             // In the catch clause, this action creator calls its own thunk,
             // so a successful retry will wind up here anyway.
             await dispatch(getCartDetails({ forceRefresh: true }));
             await dispatch(toggleDrawer('cart'));
-            dispatch(actions.addItem.receive({ cartItem, item, quantity }));
+            dispatch(
+                actions.addItem.receive({ cartItem: response, item, quantity })
+            );
         } catch (error) {
             const { response, noCartId } = error;
 
