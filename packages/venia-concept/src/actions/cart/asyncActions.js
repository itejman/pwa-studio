import { RestApi, Util } from '@magento/peregrine';

import { closeDrawer, toggleDrawer } from 'src/actions/app';
import checkoutActions from 'src/actions/checkout';
import actions from './actions';

const { request } = RestApi.Magento2;
const { BrowserPersistence } = Util;
const storage = new BrowserPersistence();

export const createCart = () =>
    async function thunk(dispatch, getState) {
        const { cart, user } = getState();

        // if a cart already exists in the store, exit
        if (cart.cartId) {
            return;
        }

        // reset the checkout workflow
        // in case the user has already completed an order this session
        dispatch(checkoutActions.reset());

        // if a cart exists in storage, act like we just received it
        const cartId = await retrieveCartId();
        if (cartId) {
            dispatch(actions.getCart.receive(cartId));
            return;
        }

        // otherwise, request a new cart
        dispatch(actions.getCart.request());

        try {
            const guestCartEndpoint = '/rest/V1/guest-carts';
            const signedInCartEndpoint = '/rest/V1/carts/mine';
            const cartEndpoint = user.isSignedIn
                ? signedInCartEndpoint
                : guestCartEndpoint;

            const cartId = await request(cartEndpoint, {
                method: 'POST'
            });

            // write to storage in the background
            saveCartId(cartId);

            dispatch(actions.getCart.receive(cartId));
        } catch (error) {
            dispatch(actions.getCart.receive(error));
        }
    };

export const addItemToCart = (payload = {}) => {
    const { item, quantity } = payload;
    const writingImageToCache = writeImageToCache(item);

    return async function thunk(dispatch, getState) {
        await writingImageToCache;
        dispatch(actions.addItem.request(payload));

        try {
            const { cart, user } = getState();
            const { cartId } = cart;

            if (!cartId) {
                const missingCartIdError = new Error(
                    'Missing required information: cartId'
                );
                missingCartIdError.noCartId = true;
                throw missingCartIdError;
            }

            const cartItem = toRESTCartItem(cartId, payload);

            const { isSignedIn } = user;
            const guestCartEndpoint = `/rest/V1/guest-carts/${cartId}/items`;
            const signedInCartEndpoint = '/rest/V1/carts/mine/items';
            const cartEndpoint = isSignedIn
                ? signedInCartEndpoint
                : guestCartEndpoint;

            const response = await request(cartEndpoint, {
                method: 'POST',
                body: JSON.stringify({ cartItem })
            });

            dispatch(
                actions.addItem.receive({ cartItem: response, item, quantity })
            );

            // 2019-02-07  Moved these dispatches to the success clause of
            // addItemToCart. The cart should only open on success.
            // In the catch clause, this action creator calls its own thunk,
            // so a successful retry will wind up here anyway.
            await dispatch(getCartDetails({ forceRefresh: true }));
            await dispatch(toggleDrawer('cart'));
        } catch (error) {
            const { response, noCartId } = error;

            dispatch(actions.addItem.receive(error));

            // check if the guest cart has expired
            if (noCartId || (response && response.status === 404)) {
                // if so, then delete the cached ID...
                // in contrast to the save, make sure storage deletion is
                // complete before dispatching the error--you don't want an
                // upstream action to try and reuse the known-bad ID.
                await clearCartId();
                // then create a new one
                await dispatch(createCart());
                // then retry this operation
                return thunk(...arguments);
            }
        }
    };
};

export const updateItemInCart = (payload = {}, targetItemId) => {
    const { item, quantity } = payload;
    const writingImageToCache = writeImageToCache(item);

    return async function thunk(dispatch, getState) {
        await writingImageToCache;
        dispatch(actions.updateItem.request(payload));

        try {
            const { cart, user } = getState();
            const { cartId } = cart;

            if (!cartId) {
                const missingCartIdError = new Error(
                    'Missing required information: cartId'
                );
                missingCartIdError.noCartId = true;
                throw missingCartIdError;
            }

            const cartItem = toRESTCartItem(cartId, payload);

            const { isSignedIn } = user;
            const guestCartEndpoint = `/rest/V1/guest-carts/${cartId}/items/${targetItemId}`;
            const signedInCartEndpoint = `/rest/V1/carts/mine/items/${targetItemId}`;
            const cartEndpoint = isSignedIn
                ? signedInCartEndpoint
                : guestCartEndpoint;

            const response = await request(cartEndpoint, {
                method: 'PUT',
                body: JSON.stringify({ cartItem })
            });

            dispatch(
                actions.updateItem.receive({
                    cartItem: response,
                    item,
                    quantity
                })
            );
        } catch (error) {
            const { response, noCartId } = error;

            dispatch(actions.updateItem.receive(error));

            // check if the guest cart has expired
            if (noCartId || (response && response.status === 404)) {
                // if so, then delete the cached ID...
                // in contrast to the save, make sure storage deletion is
                // complete before dispatching the error--you don't want an
                // upstream action to try and reuse the known-bad ID.
                await clearCartId();
                // then create a new one
                await dispatch(createCart());
                // then retry this operation
                return thunk(...arguments);
            }
        }

        // await Promise.all([
        //     dispatch(getCartDetails({ forceRefresh: true })),
        //     dispatch(toggleDrawer('cart'))
        // ]);

        await dispatch(getCartDetails({ forceRefresh: true }));

        // Close the options drawer only after the cart is finished updating.
        dispatch(closeOptionsDrawer());
    };
};

export const removeItemFromCart = payload => {
    const { item } = payload;

    return async function thunk(dispatch, getState) {
        dispatch(actions.removeItem.request(payload));

        try {
            const { cart, user } = getState();
            const { cartId } = cart;

            if (!cartId) {
                const missingCartIdError = new Error(
                    'Missing required information: cartId'
                );
                missingCartIdError.noCartId = true;
                throw missingCartIdError;
            }

            const { isSignedIn } = user;
            const guestCartEndpoint = `/rest/V1/guest-carts/${cartId}/items/${
                item.item_id
            }`;
            const signedInCartEndpoint = `/rest/V1/carts/mine/items/${
                item.item_id
            }`;
            const cartEndpoint = isSignedIn
                ? signedInCartEndpoint
                : guestCartEndpoint;

            const response = await request(cartEndpoint, {
                method: 'DELETE'
            });

            // When removing the last item in the cart, perform a reset
            // to prevent a bug where the next item added to the cart has
            // a price of 0
            const cartItemCount = cart.details ? cart.details.items_count : 0;
            if (cartItemCount === 1) {
                await clearCartId();
            }

            dispatch(
                actions.removeItem.receive({
                    cartItem: response,
                    item,
                    cartItemCount
                })
            );
        } catch (error) {
            const { response, noCartId } = error;

            dispatch(actions.removeItem.receive(error));

            // check if the guest cart has expired
            if (noCartId || (response && response.status === 404)) {
                // if so, then delete the cached ID...
                // in contrast to the save, make sure storage deletion is
                // complete before dispatching the error--you don't want an
                // upstream action to try and reuse the known-bad ID.
                await clearCartId();
                // then create a new one
                await dispatch(createCart());
                // then retry this operation
                return thunk(...arguments);
            }
        }

<<<<<<< HEAD
        await dispatch(getCartDetails({ forceRefresh: true }));
=======
        await dispatch(
            getCartDetails({
                forceRefresh: true
            })
        );
>>>>>>> 7a957217
    };
};

export const openOptionsDrawer = () => async dispatch =>
    dispatch(actions.openOptionsDrawer());

export const closeOptionsDrawer = () => async dispatch =>
    dispatch(actions.closeOptionsDrawer());

export const getCartDetails = (payload = {}) => {
    const { forceRefresh } = payload;

    return async function thunk(dispatch, getState) {
        const { cart, user } = getState();
        const { cartId } = cart;
        const { isSignedIn } = user;

        // if there isn't a cart, create one
        // then retry this operation
        if (!cartId) {
            await dispatch(createCart());
            return thunk(...arguments);
        }

        // Once we have the cart id indicate that we are starting to make
        // async requests for the details.
        dispatch(actions.getDetails.request(cartId));

        try {
            const [
                imageCache,
                details,
                paymentMethods,
                totals
            ] = await Promise.all([
                retrieveImageCache(),
<<<<<<< HEAD
                fetchCartPart({ cartId, forceRefresh, isSignedIn }),
=======
                fetchCartPart({
                    guestCartId,
                    forceRefresh
                }),
>>>>>>> 7a957217
                fetchCartPart({
                    cartId,
                    forceRefresh,
                    isSignedIn,
                    subResource: 'payment-methods'
                }),
                fetchCartPart({
                    cartId,
                    forceRefresh,
                    isSignedIn,
                    subResource: 'totals'
                })
            ]);

            const { items } = details;

            // for each item in the cart, look up its image in the cache
            // and merge it into the item object
            // then assign its options from the totals subResource
            if (imageCache && Array.isArray(items) && items.length) {
                const validTotals = totals && totals.items;
                items.forEach(item => {
                    item.image = item.image || imageCache[item.sku] || {};

                    let options = [];
                    if (validTotals) {
                        const matchingItem = totals.items.find(
                            t => t.item_id === item.item_id
                        );
                        if (matchingItem && matchingItem.options) {
                            options = JSON.parse(matchingItem.options);
                        }
                    }
                    item.options = options;
                });
            }

            dispatch(
                actions.getDetails.receive({ details, paymentMethods, totals })
            );
        } catch (error) {
            const { response } = error;

            dispatch(actions.getDetails.receive(error));

            // check if the guest cart has expired
            if (response && response.status === 404) {
                // if so, then delete the cached ID...
                // in contrast to the save, make sure storage deletion is
                // complete before dispatching the error--you don't want an
                // upstream action to try and reuse the known-bad ID.
                await clearCartId();
                // then create a new one
                await dispatch(createCart());
                // then retry this operation
                return thunk(...arguments);
            }
        }
    };
};

export const toggleCart = () =>
    async function thunk(dispatch, getState) {
        const { app, cart } = getState();

        // ensure state slices are present
        if (!app || !cart) {
            return;
        }

        // if the cart drawer is open, close it
        if (app.drawer === 'cart') {
            return dispatch(closeDrawer());
        }

        // otherwise open the cart and load its contents
        await Promise.all([
            dispatch(toggleDrawer('cart')),
            dispatch(getCartDetails())
        ]);
    };

export const removeGuestCart = () =>
    async function thunk(...args) {
        const [dispatch, getState] = args;
        const { cart } = getState();

        if (cart && cart.cartId) {
            // TODO: does this actually do anything?
            dispatch({
                type: 'REMOVE_GUEST_CART'
            });
        }
    };

/* helpers */

async function fetchCartPart({
    cartId,
    forceRefresh,
    isSignedIn,
    subResource = ''
}) {
    const signedInEndpoint = `/rest/V1/carts/mine/${subResource}`;
    const guestEndpoint = `/rest/V1/guest-carts/${cartId}/${subResource}`;
    const endpoint = isSignedIn ? signedInEndpoint : guestEndpoint;

    const cache = forceRefresh ? 'reload' : 'default';

    return request(endpoint, { cache });
}

export async function getCartId(dispatch, getState) {
    const { cart } = getState();

    // reducers may be added asynchronously
    if (!cart) {
        return null;
    }

    // create a guest cart if one hasn't been created yet
    if (!cart.cartId) {
        await dispatch(createCart());
    }

    // retrieve app state again
    return getState().cart.cartId;
}

export async function retrieveCartId() {
    return storage.getItem('cartId');
}

export async function saveCartId(id) {
    return storage.setItem('cartId', id);
}

export async function clearCartId() {
    return storage.removeItem('cartId');
}

async function retrieveImageCache() {
    return storage.getItem('imagesBySku') || {};
}

async function saveImageCache(cache) {
    return storage.setItem('imagesBySku', cache);
}

/**
 * Transforms an item payload to a shape that the REST endpoints expect.
 * When GraphQL comes online we can drop this.
 */
function toRESTCartItem(cartId, payload) {
    const { item, productType, quantity } = payload;

    const cartItem = {
        qty: quantity,
        sku: item.sku,
        name: item.name,
        quote_id: cartId
    };

    if (productType === 'ConfigurableProduct') {
        const { options, parentSku } = payload;

        cartItem.sku = parentSku;
        cartItem.product_type = 'configurable';
        cartItem.product_option = {
            extension_attributes: {
                configurable_item_options: options
            }
        };
    }

    return cartItem;
}

export async function writeImageToCache(item = {}) {
    const { media_gallery_entries: media, sku } = item;

    if (sku) {
        const image = media && (media.find(m => m.position === 1) || media[0]);

        if (image) {
            const imageCache = await retrieveImageCache();

            // if there is an image and it differs from cache
            // write to cache and save in the background
            if (imageCache[sku] !== image) {
                imageCache[sku] = image;
                saveImageCache(imageCache);

                return image;
            }
        }
    }
}<|MERGE_RESOLUTION|>--- conflicted
+++ resolved
@@ -255,15 +255,11 @@
             }
         }
 
-<<<<<<< HEAD
-        await dispatch(getCartDetails({ forceRefresh: true }));
-=======
         await dispatch(
             getCartDetails({
                 forceRefresh: true
             })
         );
->>>>>>> 7a957217
     };
 };
 
@@ -300,14 +296,11 @@
                 totals
             ] = await Promise.all([
                 retrieveImageCache(),
-<<<<<<< HEAD
-                fetchCartPart({ cartId, forceRefresh, isSignedIn }),
-=======
                 fetchCartPart({
                     guestCartId,
-                    forceRefresh
+                    forceRefresh,
+                    isSignedIn
                 }),
->>>>>>> 7a957217
                 fetchCartPart({
                     cartId,
                     forceRefresh,
