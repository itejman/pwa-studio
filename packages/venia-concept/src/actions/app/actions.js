--- conflicted
+++ resolved
@@ -1,10 +1,6 @@
 import { createActions } from 'redux-actions';
 
 const prefix = 'APP';
-<<<<<<< HEAD
-const actionTypes = ['TOGGLE_DRAWER', 'TOGGLE_SEARCH', 'EXECUTE_SEARCH'];
-=======
-const actionTypes = ['TOGGLE_DRAWER', 'SET_ONLINE', 'SET_OFFLINE'];
->>>>>>> 1e92b560
+const actionTypes = ['TOGGLE_DRAWER', 'SET_ONLINE', 'SET_OFFLINE', 'TOGGLE_SEARCH', 'EXECUTE_SEARCH'];
 
 export default createActions(...actionTypes, { prefix });