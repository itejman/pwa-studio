--- conflicted
+++ resolved
@@ -40,13 +40,9 @@
         if (image) {
             return makeCategoryMediaPath(image);
         } else if (previewProduct) {
-<<<<<<< HEAD
             return makeProductMediaPath(previewProduct.small_image.url);
-=======
-            return makeProductMediaPath(previewProduct.small_image);
         } else {
             return null;
->>>>>>> 1e92b560
         }
     }
 
