import React, { Component } from 'react';
import { Route, Switch } from 'react-router';
import { bool, func, shape, string } from 'prop-types';

import Search from 'src/RootComponents/Search';
import classify from 'src/classify';
import Main from 'src/components/Main';
import Mask from 'src/components/Mask';
import MiniCart from 'src/components/MiniCart';
import Navigation from 'src/components/Navigation';
import OnlineIndicator from 'src/components/OnlineIndicator';
import defaultClasses from './app.css';
<<<<<<< HEAD

const renderRoutingError = props => <ErrorView {...props} />;
const search = () => <Search />;
=======
import renderRoutes from './renderRoutes';
>>>>>>> 1e92b560

class App extends Component {
    static propTypes = {
        app: shape({
            drawer: string,
            overlay: bool.isRequired
        }).isRequired,
        classes: shape({
            root: string,
            root_masked: string
        }),
        closeDrawer: func.isRequired
    };

    get onlineIndicator() {
        const { app } = this.props;
        const { hasBeenOffline, isOnline } = app;

        // Only show online indicator when
        // online after being offline
        return hasBeenOffline ? <OnlineIndicator isOnline={isOnline} /> : null;
    }

    render() {
        const { app, classes, closeDrawer } = this.props;
        const { onlineIndicator } = this;
        const { drawer, overlay } = app;
        const navIsOpen = drawer === 'nav';
        const cartIsOpen = drawer === 'cart';
        const className = overlay ? classes.root_masked : classes.root;

        return (
            <div className={className}>
                <Main isMasked={overlay}>
<<<<<<< HEAD
                    <Switch>
                        <Route exact path="/search.html">
                            <Page>{search}</Page>
                        </Route>
                        <Route>
                            <Page>{renderRoutingError}</Page>
                        </Route>
                    </Switch>
=======
                    {onlineIndicator}
                    {renderRoutes()}
>>>>>>> 1e92b560
                </Main>
                <Mask isActive={overlay} dismiss={closeDrawer} />
                <Navigation isOpen={navIsOpen} />
                <MiniCart isOpen={cartIsOpen} />
            </div>
        );
    }
}

export default classify(defaultClasses)(App);<|MERGE_RESOLUTION|>--- conflicted
+++ resolved
@@ -1,8 +1,6 @@
 import React, { Component } from 'react';
-import { Route, Switch } from 'react-router';
 import { bool, func, shape, string } from 'prop-types';
 
-import Search from 'src/RootComponents/Search';
 import classify from 'src/classify';
 import Main from 'src/components/Main';
 import Mask from 'src/components/Mask';
@@ -10,13 +8,7 @@
 import Navigation from 'src/components/Navigation';
 import OnlineIndicator from 'src/components/OnlineIndicator';
 import defaultClasses from './app.css';
-<<<<<<< HEAD
-
-const renderRoutingError = props => <ErrorView {...props} />;
-const search = () => <Search />;
-=======
 import renderRoutes from './renderRoutes';
->>>>>>> 1e92b560
 
 class App extends Component {
     static propTypes = {
@@ -51,19 +43,8 @@
         return (
             <div className={className}>
                 <Main isMasked={overlay}>
-<<<<<<< HEAD
-                    <Switch>
-                        <Route exact path="/search.html">
-                            <Page>{search}</Page>
-                        </Route>
-                        <Route>
-                            <Page>{renderRoutingError}</Page>
-                        </Route>
-                    </Switch>
-=======
                     {onlineIndicator}
                     {renderRoutes()}
->>>>>>> 1e92b560
                 </Main>
                 <Mask isActive={overlay} dismiss={closeDrawer} />
                 <Navigation isOpen={navIsOpen} />
