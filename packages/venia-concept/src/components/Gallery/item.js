--- conflicted
+++ resolved
@@ -1,5 +1,4 @@
 import { Component, createElement } from 'react';
-import { Link } from 'react-router-dom';
 import { string, number, shape, func, bool } from 'prop-types';
 import { Price } from '@magento/peregrine';
 import { Link } from 'react-router-dom';
@@ -50,8 +49,7 @@
                         currency: string.isRequired
                     }).isRequired
                 }).isRequired
-            }).isRequired,
-            url_key: string.isRequired
+            }).isRequired
         }),
         onError: func,
         onLoad: func,
@@ -78,39 +76,21 @@
         const productLink = `/${url_key}${productUrlSuffix}`;
 
         return (
-<<<<<<< HEAD
-            <Link to={item.url_key + '.html'}>
                 <div className={classes.root}>
-                    <div className={classes.images}>
+                <Link to={productLink} className={classes.images}>
                         {this.renderImagePlaceholder()}
                         {this.renderImage()}
-                    </div>
-                    <div className={classes.name}>
+                </Link>
+                <Link to={productLink} className={classes.name}>
                         <span>{name}</span>
-                    </div>
+                </Link>
                     <div className={classes.price}>
                         <Price
                             value={price.regularPrice.amount.value}
                             currencyCode={price.regularPrice.amount.currency}
                         />
                     </div>
-=======
-            <div className={classes.root}>
-                <Link to={productLink} className={classes.images}>
-                    {this.renderImagePlaceholder()}
-                    {this.renderImage()}
-                </Link>
-                <Link to={productLink} className={classes.name}>
-                    <span>{name}</span>
-                </Link>
-                <div className={classes.price}>
-                    <Price
-                        value={price.regularPrice.amount.value}
-                        currencyCode={price.regularPrice.amount.currency}
-                    />
->>>>>>> 49d241ad
                 </div>
-            </Link>
         );
     }
 
