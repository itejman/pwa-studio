import { handleActions } from 'redux-actions';

import actions from 'src/actions/app';

export const name = 'app';

const initialState = {
    drawer: null,
    hasBeenOffline: !navigator.onLine,
    isOnline: navigator.onLine,
    overlay: false,
    searchOpen: false,
    query: '',
    pending: {}
};

const reducerMap = {
    [actions.toggleDrawer]: (state, { payload }) => {
        return {
            ...state,
            drawer: payload,
            overlay: !!payload
        };
    },
<<<<<<< HEAD
    [actions.toggleSearch]: state => {
        return {
            ...state,
            searchOpen: !state.searchOpen
        };
    },
    [actions.executeSearch]: (state, { payload }) => {
        return {
            ...state,
            query: payload
=======
    [actions.setOnline]: state => {
        return {
            ...state,
            isOnline: true
        };
    },
    [actions.setOffline]: state => {
        return {
            ...state,
            isOnline: false,
            hasBeenOffline: true
>>>>>>> 1e92b560
        };
    }
};

export default handleActions(reducerMap, initialState);<|MERGE_RESOLUTION|>--- conflicted
+++ resolved
@@ -22,7 +22,6 @@
             overlay: !!payload
         };
     },
-<<<<<<< HEAD
     [actions.toggleSearch]: state => {
         return {
             ...state,
@@ -33,7 +32,8 @@
         return {
             ...state,
             query: payload
-=======
+        };
+    },
     [actions.setOnline]: state => {
         return {
             ...state,
@@ -45,7 +45,6 @@
             ...state,
             isOnline: false,
             hasBeenOffline: true
->>>>>>> 1e92b560
         };
     }
 };
