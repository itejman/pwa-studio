--- conflicted
+++ resolved
@@ -8,16 +8,9 @@
 export const initialState = {
     cartId: null,
     details: {},
-<<<<<<< HEAD
-    isOptionsDrawerOpen: false,
-    isLoading: false,
-    loading: false,
-=======
-    guestCartId: null,
     isLoading: false,
     isOptionsDrawerOpen: false,
     isUpdatingItem: false,
->>>>>>> 7a957217
     paymentMethods: [],
     shippingMethods: [],
     totals: {}
@@ -37,26 +30,16 @@
     [actions.getDetails.request]: (state, { payload }) => {
         return {
             ...state,
-<<<<<<< HEAD
             cartId: String(payload),
-            loading: true
-=======
-            guestCartId: payload,
             isLoading: true
->>>>>>> 7a957217
         };
     },
     [actions.getDetails.receive]: (state, { payload, error }) => {
         if (error) {
             return {
                 ...state,
-<<<<<<< HEAD
-                loading: false,
-                cartId: null
-=======
-                isLoading: false,
-                guestCartId: null
->>>>>>> 7a957217
+                cartId: null,
+                isLoading: false
             };
         }
 
