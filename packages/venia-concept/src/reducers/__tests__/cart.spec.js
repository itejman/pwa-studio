--- conflicted
+++ resolved
@@ -2,81 +2,12 @@
 import actions from 'src/actions/cart';
 import checkoutActions from 'src/actions/checkout';
 
-<<<<<<< HEAD
-test('getCart.receive: adds cartId to state', () => {
-    expect(
-        reducer(
-            { other: 'stuff' },
-            { type: actions.getCart.receive, payload: 'A_CART' }
-        )
-    ).toEqual({
-        other: 'stuff',
-        cartId: 'A_CART'
-    });
-});
-
-test('getCart.receive: restores initial state on error', () => {
-    expect(
-        reducer(
-            { cartId: 'AN_EXPIRED_CART', other: 'stuff' },
-            {
-                type: actions.getCart.receive,
-                payload: new Error('Failed to get a guest cart!'),
-                error: true
-            }
-        )
-    ).toEqual(initialState);
-});
-
-test('getDetails.receive: merges payload with state', () => {
-    expect(
-        reducer(
-            { other: 'stuff', totals: { total: 100 } },
-            {
-                type: actions.getDetails.receive,
-                payload: {
-                    totals: { total: 200 },
-                    details: { items: ['woah'] }
-                }
-            }
-        )
-    ).toEqual({
-        loading: false,
-        other: 'stuff',
-        totals: {
-            total: 200
-        },
-        details: {
-            items: ['woah']
-        }
-    });
-});
-
-test('getDetails.receive: removes cartId on error', () => {
-    const state = { cartId: 123, other: 'stuff', totals: { total: 100 } };
-    const nextState = reducer(state, {
-        type: actions.getDetails.receive,
-        payload: new Error('That did not work at all'),
-        error: true
-    });
-    expect(nextState).toMatchObject({ other: 'stuff', totals: { total: 100 } });
-    expect(nextState.cartId).not.toBeTruthy();
-});
-
-test('checkoutActions.order.accept: cart resets to initial state', () => {
-    expect(
-        reducer(
-            { cartId: 'SOME_CART', details: { items: ['done'] } },
-            { type: checkoutActions.order.accept }
-        )
-    ).toEqual(initialState);
-=======
 const state = { ...initialState };
 
-describe('getGuestCart.receive', () => {
-    const actionType = actions.getGuestCart.receive;
-
-    test('it sets guestCartId', () => {
+describe('getCart.receive', () => {
+    const actionType = actions.getCart.receive;
+
+    test('it sets cartId', () => {
         const action = {
             error: null,
             payload: 1,
@@ -85,7 +16,7 @@
 
         const result = reducer(state, action);
 
-        expect(result).toHaveProperty('guestCartId', 1);
+        expect(result).toHaveProperty('cartId', 1);
     });
 
     test('it restores initial state on error', () => {
@@ -104,7 +35,7 @@
 describe('getDetails.request', () => {
     const actionType = actions.getDetails.request;
 
-    test('it sets guestCartId and the isLoading flag', () => {
+    test('it sets cartId and the isLoading flag', () => {
         const action = {
             payload: 1,
             type: actionType
@@ -112,7 +43,7 @@
 
         const result = reducer(state, action);
 
-        expect(result).toHaveProperty('guestCartId', 1);
+        expect(result).toHaveProperty('cartId', 1);
         expect(result).toHaveProperty('isLoading', true);
     });
 });
@@ -133,7 +64,7 @@
         expect(result).toHaveProperty('other', 'stuff');
     });
 
-    test('it sets isLoading to false and guestCartId to null on error', () => {
+    test('it sets isLoading to false and cartId to null on error', () => {
         const action = {
             error: true,
             payload: new Error('unit test'),
@@ -143,7 +74,7 @@
         const result = reducer(state, action);
 
         expect(result).toHaveProperty('isLoading', false);
-        expect(result).toHaveProperty('guestCartId', null);
+        expect(result).toHaveProperty('cartId', null);
     });
 });
 
@@ -269,5 +200,4 @@
 
         expect(result).toEqual(initialState);
     });
->>>>>>> 7a957217
 });