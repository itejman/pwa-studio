--- conflicted
+++ resolved
@@ -42,7 +42,9 @@
       items {
         id
         name
-        small_image
+        small_image {
+          path
+        }
         url_key
         price {
           regularPrice {
@@ -81,13 +83,13 @@
         }
         return (
             <Page>
-<<<<<<< HEAD
               {function() {
                 if (id == 99) {
                 return <Query query={searchQuery} variables={{ "inputText" : inputText }}>
                   {({ loading, error, data }) => {
                     if (error) return <div>Data Fetch Error</div>;
                     if (loading) return <div>Fetching Data</div>;
+                    if (data.products.items.length === 0) return <div>No results found!</div>;
 
                     return (
                       <article className={classes.root}>
@@ -102,14 +104,11 @@
                 </Query>
                 }
                 else {
-                return <Query query={categoryQuery} variables={{ id }}>
-=======
-                <Query query={categoryQuery} variables={{ id: Number(id) }}>
->>>>>>> bcbdd87c
+                  return <Query query={categoryQuery} variables={{ id }}>
                     {({ loading, error, data }) => {
                         if (error) return <div>Data Fetch Error</div>;
                         if (loading) return <div>Fetching Data</div>;
-
+                        
                         return (
                             <article className={classes.root}>
                                 <h1 className={classes.title}>
@@ -129,7 +128,7 @@
                             </article>
                         );
                     }}
-                </Query>
+                  </Query>
                 }
               }.call(this)}  
             </Page>
