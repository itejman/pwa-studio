import React, { Component } from 'react';
import { string, number, shape } from 'prop-types';
import { Query } from 'react-apollo';
import gql from 'graphql-tag';
import classify from 'src/classify';
import Gallery from 'src/components/Gallery';
import defaultClasses from './category.css';

const categoryQuery = gql`
    query category($id: Int!) {
        category(id: $id) {
            description
            name
            product_count
            products {
                items {
                    id
                    name
                    small_image
                    url_key
                    price {
                        regularPrice {
                            amount {
                                value
                                currency
                            }
                        }
                    }
                    url_key
                }
            }
        }
    }
`;

class Category extends Component {
    static propTypes = {
        id: number,
        classes: shape({
            gallery: string,
            root: string,
            title: string
        })
    };

    // TODO: Should not be a default here, we just don't have
    // the wiring in place to map route info down the tree (yet)
    static defaultProps = {
        id: 3
    };

    render() {
        const { id, classes } = this.props;

        return (
<<<<<<< HEAD
            <Page>
                <Query query={categoryQuery} variables={{ id }}>
                    {({ loading, error, data }) => {
                        if (error) return <div>Data Fetch Error</div>;
                        if (loading) return <div>Fetching Data</div>;
=======
            <Query query={categoryQuery} variables={{ id }}>
                {({ loading, error, data }) => {
                    if (error) return <div>Data Fetch Error</div>;
                    if (loading) return <div>Fetching Data</div>;
>>>>>>> 7fea5b29

                    return (
                        <article className={classes.root}>
                            <h1 className={classes.title}>
                                {/* TODO: Switch to RichContent component from Peregrine when merged */}
                                <span
                                    dangerouslySetInnerHTML={{
                                        __html: data.category.description
                                    }}
                                />
                            </h1>
                            <section className={classes.gallery}>
                                <Gallery
                                    data={data.category.products.items}
                                    title={data.category.description}
                                />
                            </section>
                        </article>
                    );
                }}
            </Query>
        );
    }
}

export default classify(defaultClasses)(Category);<|MERGE_RESOLUTION|>--- conflicted
+++ resolved
@@ -53,18 +53,10 @@
         const { id, classes } = this.props;
 
         return (
-<<<<<<< HEAD
-            <Page>
-                <Query query={categoryQuery} variables={{ id }}>
-                    {({ loading, error, data }) => {
-                        if (error) return <div>Data Fetch Error</div>;
-                        if (loading) return <div>Fetching Data</div>;
-=======
             <Query query={categoryQuery} variables={{ id }}>
                 {({ loading, error, data }) => {
                     if (error) return <div>Data Fetch Error</div>;
                     if (loading) return <div>Fetching Data</div>;
->>>>>>> 7fea5b29
 
                     return (
                         <article className={classes.root}>
