--- conflicted
+++ resolved
@@ -1,8 +1,5 @@
 import React, { Component } from 'react';
-<<<<<<< HEAD
-import { bool, shape, number, arrayOf, string, func } from 'prop-types';
-=======
->>>>>>> 7a957217
+import { string, func } from 'prop-types';
 
 import { connect, Query } from 'src/drivers';
 import { addItemToCart } from 'src/actions/cart';
@@ -19,47 +16,12 @@
  * TODO: Replace with a single product query when possible.
  */
 class Product extends Component {
-<<<<<<< HEAD
     static propTypes = {
         addItemToCart: func.isRequired,
         // TODO: where does cartId from from? Should it be added to mapStateToProps?
-        cartId: string,
-        data: shape({
-            productDetail: shape({
-                total_count: number,
-                items: arrayOf(
-                    shape({
-                        id: number,
-                        sku: string.isRequired,
-                        price: shape({
-                            regularPrice: shape({
-                                amount: shape({
-                                    currency: string.isRequired,
-                                    value: number.isRequired
-                                })
-                            }).isRequired
-                        }).isRequired,
-                        image: string,
-                        image_label: string,
-                        media_gallery_entries: arrayOf(
-                            shape({
-                                label: string,
-                                position: number.isRequired,
-                                disabled: bool,
-                                file: string.isRequired
-                            })
-                        ),
-                        description: string,
-                        short_description: string,
-                        canonical_url: string
-                    })
-                ).isRequired
-            }).isRequired
-        })
+        cartId: string
     };
 
-=======
->>>>>>> 7a957217
     addToCart = async (item, quantity) => {
         const { cartId } = this.props;
         await this.props.addItemToCart({ cartId, item, quantity });
