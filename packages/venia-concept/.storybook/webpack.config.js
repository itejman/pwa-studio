--- conflicted
+++ resolved
@@ -1,63 +1,3 @@
-<<<<<<< HEAD
-const path = require('path');
-
-const configureBabel = require('../babel.config.js');
-const babelOptions = configureBabel('development');
-
-const base_config = require('./webpack.config.js');
-
-const themePaths = {
-    src: path.resolve(__dirname, '../src'),
-    assets: path.resolve(__dirname, '../web'),
-    output: path.resolve(__dirname, '../web/js'),
-    node: path.resolve(__dirname, '../../../')
-};
-
-const testPath = path.resolve('../');
-
-module.exports = (storybookBaseConfig, configType) => {
-    storybookBaseConfig.module.rules.push({
-        include: [themePaths.src],
-        test: /\.js$/,
-        use: [
-            {
-                loader: 'babel-loader',
-                options: { ...babelOptions, cacheDirectory: true }
-            }
-        ]
-    });
-
-    storybookBaseConfig.module.rules.push({
-        test: /\.css$/,
-        use: [
-            'style-loader',
-            {
-                loader: 'css-loader',
-                options: {
-                    importLoaders: 1,
-                    localIdentName: '[name]-[local]-[hash:base64:3]',
-                    modules: true
-                }
-            }
-        ]
-    });
-
-    storybookBaseConfig.module.rules.push({
-        test: /\.(jpg|svg)$/,
-        use: [
-            {
-                loader: 'file-loader',
-                options: {}
-            }
-        ]
-    });
-
-    storybookBaseConfig.resolve.alias = {
-        src: themePaths.src
-    };
-    storybookBaseConfig.resolve.modules = ['node_modules'];
-
-=======
 const base_config = require('../webpack.config.js');
 
 module.exports = async storybookBaseConfig => {
@@ -67,6 +7,5 @@
     );
     storybookBaseConfig.module = conf.module;
     storybookBaseConfig.resolve = conf.resolve;
->>>>>>> 98079e0b
     return storybookBaseConfig;
 };