// define default preset list
const presets = [];

// define default plugin list
const plugins = [
    'syntax-dynamic-import',
    'syntax-jsx',
    'transform-class-properties',
    'transform-object-rest-spread',
<<<<<<< HEAD
    ['transform-react-jsx', { pragma: 'createElement' }],
    'graphql-tag',
    'import-graphql'
=======
    ['transform-react-jsx'],
    'graphql-tag'
>>>>>>> 417e5177
];

// define default babel options
const defaults = {
    babelrc: false,
    presets,
    plugins
};

// define preset-env config for production
const presetEnvConfig = {
    targets: {
        browsers: ['> 5%']
    },
    modules: false
};

// group options by environment
const options = {
    development: Object.assign({}, defaults),
    production: Object.assign({}, defaults, {
        presets: [
            ...(defaults.presets || []),
            ['babel-preset-env', presetEnvConfig]
        ],
        plugins: [
            ...(defaults.plugins || []),
            'transform-react-remove-prop-types',
            [
                'transform-runtime',
                {
                    helpers: true,
                    polyfill: false, // polyfills will be handled by preset-env
                    regenerator: false
                }
            ]
        ]
    })
};

module.exports = env => options[env];<|MERGE_RESOLUTION|>--- conflicted
+++ resolved
@@ -7,14 +7,9 @@
     'syntax-jsx',
     'transform-class-properties',
     'transform-object-rest-spread',
-<<<<<<< HEAD
-    ['transform-react-jsx', { pragma: 'createElement' }],
+    ['transform-react-jsx'],
     'graphql-tag',
     'import-graphql'
-=======
-    ['transform-react-jsx'],
-    'graphql-tag'
->>>>>>> 417e5177
 ];
 
 // define default babel options
