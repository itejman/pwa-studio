{
    "name": "theme-frontend-venia",
    "version": "0.2.0",
    "description": "Venia PWA Concept Theme for Magento 2",
    "license": "(OSL-3.0 OR AFL-3.0)",
    "author": "Magento Commerce",
    "main": "src/index.js",
    "repository": "github:magento-research/pwa-studio",
    "bugs": {
        "url": "https://github.com/magento-research/pwa-studio/issues"
    },
    "homepage": "https://github.com/magento-research/pwa-studio/tree/master/packages/venia-concept#readme",
    "scripts": {
<<<<<<< HEAD
        "build": "webpack --progress --color --env.phase production",
        "clean": "rimraf web/js",
        "prepare": "npm-merge-driver install",
        "start": "UPWARD_JS_BIND_LOCAL=1 UPWARD_JS_UPWARD_PATH=venia-upward.yml upward-js-server",
        "start:debug": "node --inspect-brk ./node_modules/.bin/webpack-dev-server --progress --color --env.phase development",
        "watch": "webpack-dev-server --progress --color --env.phase development"
    },
    "dependencies": {
        "@magento/peregrine": "^0.5.0",
        "@magento/upward-js": "0.1.0",
        "apollo-boost": "^0.1.9",
        "babel-runtime": "^6.26.0",
        "dotenv": "^6.0.0",
        "feather-icons": "^4.6.0",
        "graphql": "^0.13.2",
        "graphql-tag": "^2.9.2",
        "lodash.debounce": "^4.0.8",
        "memoize-one": "^4.0.0",
        "react": "^16.4.2",
        "react-apollo": "^2.1.5",
        "react-dom": "^16.4.2",
        "react-redux": "^5.0.6",
        "react-router-dom": "^4.2.2",
        "redux": "^4.0.0"
=======
        "build": "webpack --color --env.phase production",
        "clean": "rimraf web/js",
        "prepare": "npm-merge-driver install",
        "start": "webpack-dev-server --progress --color --env.phase development",
        "start:debug": "node --inspect-brk ./node_modules/.bin/webpack-dev-server --progress --color --env.phase development",
        "watch": "npm run -s start"
>>>>>>> 30cb430a
    },
    "dependencies": {},
    "devDependencies": {
<<<<<<< HEAD
        "@magento/pwa-buildpack": "^0.9.0",
        "babel-core": "^6.26.0",
        "babel-loader": "^7.1.2",
        "babel-plugin-graphql-tag": "^1.6.0",
        "babel-plugin-import-graphql": "^2.6.2",
        "babel-plugin-syntax-dynamic-import": "^6.18.0",
        "babel-plugin-syntax-jsx": "^6.18.0",
        "babel-plugin-transform-class-properties": "^6.24.1",
        "babel-plugin-transform-object-rest-spread": "^6.26.0",
        "babel-plugin-transform-react-jsx": "^6.24.1",
        "babel-plugin-transform-react-remove-prop-types": "^0.4.13",
        "babel-plugin-transform-runtime": "^6.23.0",
        "babel-preset-env": "^1.6.1",
        "css-loader": "^1.0.0",
        "enzyme": "^3.3.0",
        "enzyme-adapter-react-16": "^1.1.1",
        "file-loader": "^1.1.9",
        "identity-obj-proxy": "^3.0.0",
        "npm-merge-driver": "^2.3.5",
        "npm-run-all": "^4.1.2",
        "rimraf": "^2.6.2",
        "style-loader": "^0.21.0",
        "uglifyjs-webpack-plugin": "^1.2.7",
=======
      "@magento/peregrine": "*",
      "@magento/pwa-buildpack": "*",
        "npm-merge-driver": "^2.3.5",
        "rimraf": "^2.6.2",
>>>>>>> 30cb430a
        "webpack": "3.11.0",
        "webpack-dev-server": "2.11.0"
    }
}<|MERGE_RESOLUTION|>--- conflicted
+++ resolved
@@ -11,72 +11,19 @@
     },
     "homepage": "https://github.com/magento-research/pwa-studio/tree/master/packages/venia-concept#readme",
     "scripts": {
-<<<<<<< HEAD
-        "build": "webpack --progress --color --env.phase production",
+        "build": "webpack --color --env.phase production",
         "clean": "rimraf web/js",
         "prepare": "npm-merge-driver install",
         "start": "UPWARD_JS_BIND_LOCAL=1 UPWARD_JS_UPWARD_PATH=venia-upward.yml upward-js-server",
         "start:debug": "node --inspect-brk ./node_modules/.bin/webpack-dev-server --progress --color --env.phase development",
         "watch": "webpack-dev-server --progress --color --env.phase development"
     },
-    "dependencies": {
-        "@magento/peregrine": "^0.5.0",
-        "@magento/upward-js": "0.1.0",
-        "apollo-boost": "^0.1.9",
-        "babel-runtime": "^6.26.0",
-        "dotenv": "^6.0.0",
-        "feather-icons": "^4.6.0",
-        "graphql": "^0.13.2",
-        "graphql-tag": "^2.9.2",
-        "lodash.debounce": "^4.0.8",
-        "memoize-one": "^4.0.0",
-        "react": "^16.4.2",
-        "react-apollo": "^2.1.5",
-        "react-dom": "^16.4.2",
-        "react-redux": "^5.0.6",
-        "react-router-dom": "^4.2.2",
-        "redux": "^4.0.0"
-=======
-        "build": "webpack --color --env.phase production",
-        "clean": "rimraf web/js",
-        "prepare": "npm-merge-driver install",
-        "start": "webpack-dev-server --progress --color --env.phase development",
-        "start:debug": "node --inspect-brk ./node_modules/.bin/webpack-dev-server --progress --color --env.phase development",
-        "watch": "npm run -s start"
->>>>>>> 30cb430a
-    },
     "dependencies": {},
     "devDependencies": {
-<<<<<<< HEAD
-        "@magento/pwa-buildpack": "^0.9.0",
-        "babel-core": "^6.26.0",
-        "babel-loader": "^7.1.2",
-        "babel-plugin-graphql-tag": "^1.6.0",
-        "babel-plugin-import-graphql": "^2.6.2",
-        "babel-plugin-syntax-dynamic-import": "^6.18.0",
-        "babel-plugin-syntax-jsx": "^6.18.0",
-        "babel-plugin-transform-class-properties": "^6.24.1",
-        "babel-plugin-transform-object-rest-spread": "^6.26.0",
-        "babel-plugin-transform-react-jsx": "^6.24.1",
-        "babel-plugin-transform-react-remove-prop-types": "^0.4.13",
-        "babel-plugin-transform-runtime": "^6.23.0",
-        "babel-preset-env": "^1.6.1",
-        "css-loader": "^1.0.0",
-        "enzyme": "^3.3.0",
-        "enzyme-adapter-react-16": "^1.1.1",
-        "file-loader": "^1.1.9",
-        "identity-obj-proxy": "^3.0.0",
-        "npm-merge-driver": "^2.3.5",
-        "npm-run-all": "^4.1.2",
-        "rimraf": "^2.6.2",
-        "style-loader": "^0.21.0",
-        "uglifyjs-webpack-plugin": "^1.2.7",
-=======
       "@magento/peregrine": "*",
       "@magento/pwa-buildpack": "*",
         "npm-merge-driver": "^2.3.5",
         "rimraf": "^2.6.2",
->>>>>>> 30cb430a
         "webpack": "3.11.0",
         "webpack-dev-server": "2.11.0"
     }
