--- conflicted
+++ resolved
@@ -1,13 +1,7 @@
 {
-<<<<<<< HEAD
   "name": "@magento/venia-concept",
-  "version": "1.1.1",
+  "version": "2.0.0-rc.2",
   "description": "Venia PWA Concept Storefront for Magento 2",
-=======
-  "name": "theme-frontend-venia",
-  "version": "2.0.0-rc.1",
-  "description": "Venia PWA Concept Theme for Magento 2",
->>>>>>> ef05a2df
   "license": "(OSL-3.0 OR AFL-3.0)",
   "author": "Magento Commerce",
   "main": "src/index.js",
@@ -25,21 +19,13 @@
     "prepare": "npm-merge-driver install",
     "start": "node server.js",
     "start:debug": "node --inspect-brk ./node_modules/.bin/webpack-dev-server --progress --color --env.phase development",
-<<<<<<< HEAD
+    "validate-queries": "node ./validate-queries.js",
     "watch": "webpack-dev-server --progress --color --env.phase development"
-  },
-  "devDependencies": {
-    "@magento/peregrine": "^1.1.1",
-    "@magento/pwa-buildpack": "^1.1.1",
-    "@magento/upward-js": "*",
-=======
-    "validate-queries": "node ./validate-queries.js",
-    "watch": "npm run -s start"
   },
   "devDependencies": {
     "@magento/peregrine": "^2.0.0-rc.1",
     "@magento/pwa-buildpack": "^2.0.0-rc.1",
->>>>>>> ef05a2df
+    "@magento/upward-js": "*",
     "npm-merge-driver": "^2.3.5",
     "rimraf": "^2.6.2",
     "webpack": "3.11.0",
