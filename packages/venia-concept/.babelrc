--- conflicted
+++ resolved
@@ -7,16 +7,7 @@
                 "transform-es2015-modules-commonjs",
                 "transform-object-rest-spread",
                 "import-graphql",
-<<<<<<< HEAD
-                [
-                    "transform-react-jsx",
-                    {
-                        "pragma": "createElement"
-                    }
-                ]
-=======
                 "transform-react-jsx"
->>>>>>> 4e9a2d4f
             ]
         }
     }
