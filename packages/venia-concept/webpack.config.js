--- conflicted
+++ resolved
@@ -42,11 +42,7 @@
     );
     const serviceWorkerFileName = process.env.SERVICE_WORKER_FILE_NAME;
 
-<<<<<<< HEAD
     const critical = new CriticalCssPlugin({ mode });
-=======
-    const critical = new CriticalCssPlugin({ phase });
->>>>>>> 52ae10c1
 
     const config = {
         mode,
@@ -58,13 +54,8 @@
             path: themePaths.output,
             publicPath: '/',
             filename: 'js/[name].js',
-<<<<<<< HEAD
             strictModuleExceptionHandling: true,
             chunkFilename: 'js/[name]-[chunkhash].js'
-=======
-            chunkFilename: 'js/[name]-[chunkhash].js',
-            pathinfo: true
->>>>>>> 52ae10c1
         },
         module: {
             rules: [
@@ -90,7 +81,6 @@
                 }
             ]
         },
-<<<<<<< HEAD
         optimization: {
             noEmitOnErrors: true,
             runtimeChunk: {
@@ -114,20 +104,13 @@
                 }
             }
         },
-=======
->>>>>>> 52ae10c1
         resolve: await MagentoResolver.configure({
             paths: {
                 root: __dirname
             }
         }),
         plugins: [
-<<<<<<< HEAD
             new MagentoRootComponentsPlugin({ mode }),
-=======
-            new MagentoRootComponentsPlugin({ phase }),
-            new webpack.NoEmitOnErrorsPlugin(),
->>>>>>> 52ae10c1
             new webpack.DefinePlugin({
                 'process.env.NODE_ENV': JSON.stringify(mode),
                 // Blank the service worker file name to stop the app from
@@ -157,13 +140,8 @@
             })
         ]
     };
-<<<<<<< HEAD
     if (mode === 'development') {
-        config.devtool = 'cheap-module-eval-source-map';
-=======
-    if (phase === 'development') {
         config.devtool = 'eval-source-map';
->>>>>>> 52ae10c1
 
         config.devServer = await PWADevServer.configure({
             publicPath: config.output.publicPath,
@@ -199,42 +177,15 @@
                 config.devServer,
                 path.resolve(__dirname, 'venia-upward.yml')
             )
-<<<<<<< HEAD
-=======
         );
-    } else if (phase === 'production') {
+    } else if (mode === 'production') {
         config.performance = {
             hints: 'warning'
         };
-        config.entry.vendor = libs;
-        config.plugins.push(
-            new webpack.optimize.CommonsChunkPlugin({
-                names: ['vendor']
-            }),
-            new UglifyPlugin({
-                parallel: true,
-                uglifyOptions: {
-                    ecma: 8,
-                    parse: {
-                        ecma: 8
-                    },
-                    compress: {
-                        ecma: 6
-                    },
-                    output: {
-                        ecma: 7,
-                        semicolons: false
-                    },
-                    keep_fnames: true
-                }
-            })
->>>>>>> 52ae10c1
-        );
-    } else if (mode === 'production') {
-
         config.optimization.minimizer = new UglifyPlugin({
             parallel: true,
             uglifyOptions: {
+                ecma: 8,
                 parse: {
                     ecma: 8
                 },
@@ -248,11 +199,6 @@
                 keep_fnames: true
             }
         });
-
-        config.performance = {
-            hints: 'warning'
-        };
-
     } else {
         throw Error(`Unsupported environment mode in webpack config: `);
     }
