require('dotenv').config();

const webpack = require('webpack');
const {
    WebpackTools: {
        MagentoRootComponentsPlugin,
        ServiceWorkerPlugin,
        DevServerReadyNotifierPlugin,
        MagentoResolver,
        PWADevServer
    }
} = require('@magento/pwa-buildpack');
const path = require('path');

const ExtractTextPlugin = require('extract-text-webpack-plugin');
const UglifyPlugin = require('uglifyjs-webpack-plugin');
const configureBabel = require('./babel.config.js');

const themePaths = {
    src: path.resolve(__dirname, 'src'),
<<<<<<< HEAD
=======
    assets: path.resolve(__dirname, 'web'),
>>>>>>> cf2b5331
    output: path.resolve(__dirname, 'web')
};

// mark dependencies for vendor bundle
const libs = [
    'apollo-boost',
    'react',
    'react-dom',
    'react-redux',
    'react-router-dom',
    'redux'
];

module.exports = async function(env) {
    const { phase } = env;

    const babelOptions = configureBabel(phase);

    const enableServiceWorkerDebugging = Boolean(
        process.env.ENABLE_SERVICE_WORKER_DEBUGGING
    );
    const serviceWorkerFileName = process.env.SERVICE_WORKER_FILE_NAME;

    const config = {
        context: __dirname, // Node global for the running script's directory
        entry: {
            client: path.resolve(themePaths.src, 'index.js')
        },
        output: {
            path: themePaths.output,
<<<<<<< HEAD
            publicPath: '/',
=======
            publicPath: process.env.MAGENTO_BACKEND_PUBLIC_PATH,
>>>>>>> cf2b5331
            filename: 'js/[name].js',
            chunkFilename: 'js/[name]-[chunkhash].js',
            pathinfo: true
        },
        module: {
            rules: [
                {
                    include: [themePaths.src],
                    test: /\.js$/,
                    use: [
                        {
                            loader: 'babel-loader',
                            options: { ...babelOptions, cacheDirectory: true }
                        }
                    ]
                },
                {
                    test: /\.css$/,
                    oneOf: (cssLoaderConfig => [
                        {
                            test: /\.critical\.css$/,
                            use: ExtractTextPlugin.extract({
                                use: cssLoaderConfig
                            })
                        },
                        {
                            test: /\.css$/,
                            use: ['style-loader', cssLoaderConfig]
                        }
                    ])({
                        loader: 'css-loader',
                        options: {
                            importLoaders: 1,
                            localIdentName: '[name]-[local]-[hash:base64:3]',
                            modules: true
                        }
                    })
                },
                {
                    test: /\.(jpg|svg)$/,
                    use: [
                        {
                            loader: 'file-loader',
                            options: {}
                        }
                    ]
                }
            ]
        },
        resolve: await MagentoResolver.configure({
            paths: {
                root: __dirname
            }
        }),
        plugins: [
            new MagentoRootComponentsPlugin({ phase }),
            new webpack.NoEmitOnErrorsPlugin(),
            new webpack.DefinePlugin({
                'process.env.NODE_ENV': JSON.stringify(phase),
                // Blank the service worker file name to stop the app from
                // attempting to register a service worker in index.js.
                // Only register a service worker when in production or in the
                // special case of debugging the service worker itself.
                'process.env.SERVICE_WORKER': JSON.stringify(
                    phase === 'production' || enableServiceWorkerDebugging
                        ? serviceWorkerFileName
                        : false
                ),
                /**
                 * TODO: This env var can override the hardcoded product media
                 * path, which we need to hardcode due to
                 * https://github.com/magento/graphql-ce/issues/88
                 */
                'process.env.MAGENTO_BACKEND_PRODUCT_MEDIA_PATH': JSON.stringify(
                    process.env.MAGENTO_BACKEND_PRODUCT_MEDIA_PATH
                )
            }),
            new ExtractTextPlugin({
                filename: 'critical.css',
                allChunks: true,
                ignoreOrder: true
            }),
            new ServiceWorkerPlugin({
                env,
                enableServiceWorkerDebugging,
                serviceWorkerFileName,
                paths: themePaths
            })
        ]
    };
    if (phase === 'development') {
        config.performance = {
            hints: 'warning'
        };
        config.devtool = 'source-map';

        config.devServer = await PWADevServer.configure({
            publicPath: config.output.publicPath,
            serviceWorkerFileName,
            backendDomain: process.env.MAGENTO_BACKEND_DOMAIN,
            paths: themePaths,
            id: 'magento-venia',
            provideSSLCert: true
        });

        // A DevServer generates its own unique output path at startup. It needs
        // to assign the main outputPath to this value as well.

        config.output.publicPath = config.devServer.publicPath;

        config.plugins.push(
            new webpack.NamedChunksPlugin(),
            new webpack.NamedModulesPlugin(),
            new webpack.HotModuleReplacementPlugin(),
            new DevServerReadyNotifierPlugin(config.devServer)
        );
    } else if (phase === 'production') {
        config.entry.vendor = libs;
        config.plugins.push(
            new webpack.optimize.CommonsChunkPlugin({
                names: ['vendor']
            }),
            new UglifyPlugin({
                parallel: true,
                uglifyOptions: {
                    parse: {
                        ecma: 8
                    },
                    compress: {
                        ecma: 6
                    },
                    output: {
                        ecma: 7,
                        semicolons: false
                    },
                    keep_fnames: true
                }
            })
        );
    } else {
        throw Error(`Unsupported environment phase in webpack config: `);
    }
    return config;
};<|MERGE_RESOLUTION|>--- conflicted
+++ resolved
@@ -18,10 +18,6 @@
 
 const themePaths = {
     src: path.resolve(__dirname, 'src'),
-<<<<<<< HEAD
-=======
-    assets: path.resolve(__dirname, 'web'),
->>>>>>> cf2b5331
     output: path.resolve(__dirname, 'web')
 };
 
@@ -52,11 +48,7 @@
         },
         output: {
             path: themePaths.output,
-<<<<<<< HEAD
             publicPath: '/',
-=======
-            publicPath: process.env.MAGENTO_BACKEND_PUBLIC_PATH,
->>>>>>> cf2b5331
             filename: 'js/[name].js',
             chunkFilename: 'js/[name]-[chunkhash].js',
             pathinfo: true
@@ -87,12 +79,12 @@
                             use: ['style-loader', cssLoaderConfig]
                         }
                     ])({
-                        loader: 'css-loader',
-                        options: {
-                            importLoaders: 1,
+                            loader: 'css-loader',
+                            options: {
+                                importLoaders: 1,
                             localIdentName: '[name]-[local]-[hash:base64:3]',
-                            modules: true
-                        }
+                                modules: true
+                            }
                     })
                 },
                 {
@@ -105,6 +97,9 @@
                     ]
                 }
             ]
+        },
+        performance: {
+            hints: 'warning'
         },
         resolve: await MagentoResolver.configure({
             paths: {
