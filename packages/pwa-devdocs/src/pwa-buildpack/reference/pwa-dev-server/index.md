--- conflicted
+++ resolved
@@ -24,11 +24,7 @@
 The `devServer` acts as a proxy server for API and media requests to Magento. It
 is configured using environment variables.
 
-<<<<<<< HEAD
-The `MAGENTO_BACKEND_DOMAIN` environment variable configures the proxy server
-=======
 The `MAGENTO_BACKEND_URL` environment variable configures the proxy server
->>>>>>> 4e9a2d4f
 to accept GraphQL, REST, and media requests and passes them to Magento.
 
 The `MAGENTO_BACKEND_PUBLIC_PATH` environment variable allows the proxy server
