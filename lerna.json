{
<<<<<<< HEAD
    "version": "1.1.0",
=======
    "version": "1.1.1",
>>>>>>> f974b14d
    "packages": [
        "packages/peregrine",
        "packages/pwa-buildpack",
        "packages/pwa-devdocs",
        "packages/venia-concept"
    ],
    "npmClient": "npm",
    "command": {
        "publish": {
            "ignoreChanges": [
                "__tests__/**",
                "pwa-module"
            ]
        }
    }
}<|MERGE_RESOLUTION|>--- conflicted
+++ resolved
@@ -1,9 +1,5 @@
 {
-<<<<<<< HEAD
-    "version": "1.1.0",
-=======
     "version": "1.1.1",
->>>>>>> f974b14d
     "packages": [
         "packages/peregrine",
         "packages/pwa-buildpack",
